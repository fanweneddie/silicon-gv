--- conflicted
+++ resolved
@@ -183,11 +183,7 @@
   }
 
   object consistency {
-<<<<<<< HEAD
-    type PositionedNode = silver.ast.Node with silver.ast.Positioned with silver.ast.Infoed
-=======
     type ErrorNode = silver.ast.Node with silver.ast.Positioned with silver.ast.TransformableErrors
->>>>>>> c23d8a31
 
     def check(program: silver.ast.Program) = (
          checkPermissions(program)
