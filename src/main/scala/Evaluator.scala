/*
 * This Source Code Form is subject to the terms of the Mozilla Public
 * License, v. 2.0. If a copy of the MPL was not distributed with this
 * file, You can obtain one at http://mozilla.org/MPL/2.0/.
 */

package viper
package silicon

import com.weiglewilczek.slf4s.Logging
import silver.ast
import silver.ast.utility.Expressions
import silver.verifier.PartialVerificationError
import silver.verifier.errors.PreconditionInAppFalse
import silver.verifier.reasons.{DivisionByZero, ReceiverNull, NegativePermission}
import reporting.Bookkeeper
import interfaces.{Evaluator, Consumer, Producer, VerificationResult, Failure, Success}
import interfaces.state.{ChunkIdentifier, Store, Heap, PathConditions, State, StateFormatter, StateFactory}
import interfaces.decider.Decider
import state.{DefaultContext, PredicateChunkIdentifier, FieldChunkIdentifier, SymbolConvert, DirectChunk,
    DirectFieldChunk}
import state.terms._
import state.terms.predef.`?s`
import state.terms.implicits._
<<<<<<< HEAD
import state.terms.perms.IsPositive
import heap.QuantifiedChunkHelper
=======
import state.terms.perms.IsNonNegative
import supporters.{Joiner, Brancher, PredicateSupporter}
>>>>>>> 9330e501

trait DefaultEvaluator[ST <: Store[ST],
                       H <: Heap[H],
                       PC <: PathConditions[PC],
                       S <: State[ST, H, S]]
    extends Evaluator[ST, H, S, DefaultContext]
    { this: Logging with Consumer[DirectChunk, ST, H, S, DefaultContext]
                    with Producer[ST, H, S, DefaultContext]
                    with PredicateSupporter[ST, H, PC, S]
                    with Brancher[ST, H, S, DefaultContext]
                    with Joiner[DefaultContext] =>

  private type C = DefaultContext

  protected val decider: Decider[ST, H, PC, S, C]
  import decider.{fresh, assume}

  protected val stateFactory: StateFactory[ST, H, S]
  import stateFactory._

  protected val symbolConverter: SymbolConvert
  import symbolConverter.toSort

  protected val stateFormatter: StateFormatter[ST, H, S, String]
  protected val config: Config
  protected val bookkeeper: Bookkeeper

<<<<<<< HEAD
  protected val quantifiedChunkHelper: QuantifiedChunkHelper[ST, H, PC, S]

	/*private*/ var fappCache: Map[Term, Set[Term]] = Map()
	/*private*/ var fappCacheFrames: Stack[Map[Term, Set[Term]]] = Stack()

	def evals(σ: S, es: Seq[ast.Expression], pve: PartialVerificationError, c: C)
			     (Q: (List[Term], C) => VerificationResult)
=======
  def evals(σ: S, es: Seq[ast.Exp], pve: PartialVerificationError, c: C)
           (Q: (List[Term], C) => VerificationResult)
>>>>>>> 9330e501
           : VerificationResult =

    evals2(σ, es, Nil, pve, c)((ts, c1) =>
      Q(ts, c1))

  private def evals2(σ: S,
                     es: Seq[ast.Exp],
                     ts: List[Term],
                     pve: PartialVerificationError,
                     c: C)
                    (Q: (List[Term], C) => VerificationResult)
                    : VerificationResult = {

    if (es.isEmpty)
      Q(ts.reverse, c)
    else
      eval(σ, es.head, pve, c)((t, c1) =>
        evals2(σ, es.tail, t :: ts, pve, c1)(Q))
  }

  def eval(σ: S, e: ast.Exp, pve: PartialVerificationError, c: C)
          (Q: (Term, C) => VerificationResult)
          : VerificationResult = {


    /* For debugging only */
    e match {
      case  _: ast.TrueLit | _: ast.FalseLit | _: ast.NullLit | _: ast.IntLit | _: ast.FullPerm | _: ast.NoPerm
          | _: ast.AbstractLocalVar | _: ast.WildcardPerm | _: ast.FractionalPerm | _: ast.Result
          | _: ast.WildcardPerm | _: ast.FieldAccess =>

      case _ =>
        logger.debug(s"\nEVAL ${e.pos}: $e")
        logger.debug(stateFormatter.format(σ))
        decider.prover.logComment(s"[eval] $e")
    }

    eval2(σ, e, pve, c)((t, c1) => {
      val c2 =
        if (c1.recordPossibleTriggers)
          e match {
            case pt: ast.PossibleTrigger => c1.copy(possibleTriggers = c1.possibleTriggers + (pt -> t))
            case _ => c1}
        else
          c1
      Q(t, c2)})
  }

  protected def eval2(σ: S, e: ast.Exp, pve: PartialVerificationError, c: C)
                     (Q: (Term, C) => VerificationResult)
                     : VerificationResult = {

    /* Since commit 0cf1f26, evaluating unfoldings is a local operation, and it
     * might be tempting to think that we don't need to locally evaluate
     * Implies and Ite anymore. However, that is not true, because not all of
     * them occur in the context of an unfolding. They can also occur in a
     * pre/postcondition such as 'requires b1 ==> b2', in which case Silicon
     * still shouldn't branch.
     */

    /* TODO: LocalEvaluationResults collect contexts as well.
     *       However, only one context can be passed on to Q, and currently
     *       the one from the first LocalEvaluationResult is taken.
     *       This shouldn't be much of a problem, except maybe for debugging,
     *       as long as the context doesn't keep track of any crucial
     *       information. This may not always be the case, however. E.g., the
     *       Wands-Silicon prototype (for the rejected FM'14 paper) uses the
     *       context to record the reserve heap.
     */

    val resultTerm = e match {
      case _: ast.TrueLit => Q(True(), c)
      case _: ast.FalseLit => Q(False(), c)

      case _: ast.NullLit => Q(Null(), c)
      case ast.IntLit(bigval) => Q(IntLiteral(bigval), c)

      case ast.EqCmp(e0, e1) => evalBinOp(σ, e0, e1, Equals, pve, c)(Q)
      case ast.NeCmp(e0, e1) => evalBinOp(σ, e0, e1, (p0: Term, p1: Term) => Not(Equals(p0, p1)), pve, c)(Q)

      case v: ast.AbstractLocalVar => Q(σ.γ(v), c)

      case _: ast.FullPerm => Q(FullPerm(), c)
      case _: ast.NoPerm => Q(NoPerm(), c)

      case ast.FractionalPerm(e0, e1) =>
        var t1: Term = null
        evalBinOp(σ, e0, e1, (t0, _t1) => {t1 = _t1; FractionPerm(t0, t1)}, pve, c)((tFP, c1) =>
          failIfDivByZero(σ, tFP, e1, t1, predef.Zero, pve, c1)(Q))

      case _: ast.WildcardPerm =>
        val (tVar, tConstraints) = decider.freshARP()
        assume(tConstraints)
        Q(WildcardPerm(tVar), c)

      case ast.CurrentPerm(locacc) =>
        withChunkIdentifier(σ, locacc, true, pve, c)((id, c1) =>
          decider.getChunk[DirectChunk](σ, σ.h, id, c1) match {
            case Some(ch) => Q(ch.perm, c1)
            case None => Q(NoPerm(), c1)
          })

      case fa: ast.FieldAccess if quantifiedChunkHelper.isQuantifiedFor(σ.h, fa.field.name) =>
          eval(σ, fa.rcv, pve, c)((tRcvr, c1) => {
          val qvarsInRcvr = c1.quantifiedVariables.filter(qv => tRcvr.existsDefined{case `qv` => true})
          assert(qvarsInRcvr.length <= 1,
                 s"Expected receiver to contain at most one quantified variable, but found $qvarsInRcvr in $tRcvr")
          quantifiedChunkHelper.withPotentiallyQuantifiedValue(σ, σ.h, tRcvr, qvarsInRcvr.headOption, fa.field, pve, fa, c1)((t) => {
//          val c2 = c1.snapshotRecorder match {
//            case Some(sr) =>
//              c1.copy(snapshotRecorder = Some(sr.copy(locToChunk = sr.locToChunk + (fa -> t))))
//            case _ => c1}
          Q(t, c1)})})

      case fa: ast.FieldAccess =>
        withChunkIdentifier(σ, fa, true, pve, c)((id, c1) =>
          decider.withChunk[DirectFieldChunk](σ, σ.h, id, None, fa, pve, c1)(ch => {
            val c2 = c1.snapshotRecorder match {
              case Some(sr) =>
                c1.copy(snapshotRecorder = Some(sr.copy(locToChunk = sr.locToChunk + (fa -> ch.id))))
              case _ => c1}
            Q(ch.value, c2)}))

      case ast.Not(e0) =>
        eval(σ, e0, pve, c)((t0, c1) =>
          Q(Not(t0), c1))

      case ast.Neg(e0) =>
        eval(σ, e0, pve, c)((t0, c1) =>
          Q(Minus(0, t0), c1))

      case ast.Old(e0) => eval(σ \ σ.g, e0, pve, c)(Q)

      case ast.Let(v, e0, e1) =>
        eval(σ, e0, pve, c)((t0, c1) =>
          eval(σ \+ (v.localVar, t0), e1, pve, c1)((t1, c2) =>
            Q(t1, c2)))

      /* Strict evaluation of AND */
      case ast.And(e0, e1) if config.disableShortCircuitingEvaluations() =>
        evalBinOp(σ, e0, e1, (t1, t2) => And(t1, t2), pve, c)(Q)

      /* Short-circuiting evaluation of AND */
      case ast.And(e0, e1) =>
        evalDependently(σ, e0, e1, Predef.identity, pve, c)((t0, optT1, c1) => {
          val tAnd = And(t0, optT1.getOrElse(True()))
          Q(tAnd, c1)})

      /* Strict evaluation of OR */
      case ast.Or(e0, e1) if config.disableShortCircuitingEvaluations() =>
        evalBinOp(σ, e0, e1, Or, pve, c)(Q)

      /* Short-circuiting evaluation of OR */
      case ast.Or(e0, e1) =>
        evalDependently(σ, e0, e1, Not, pve, c)((t0, optT1, c1) => {
          val tOr = Or(t0, optT1.getOrElse(True()))
          Q(tOr, c1)})

      case ast.Implies(e0, e1) =>
        evalDependently(σ, e0, e1, Predef.identity, pve, c)((t0, optT1, c1) => {
          val tImplies = Implies(t0, optT1.getOrElse(True()))
          Q(tImplies, c1)})

      case ite @ ast.CondExp(e0, e1, e2) =>
        eval(σ, e0, pve, c)((t0, c1) =>
          branchAndJoin(σ, t0, c1,
            (c2, QB) =>
              eval(σ, e1, pve, c2)(QB),
            (c2, QB) =>
              eval(σ, e2, pve, c2)(QB)
          )((optT1, optT2, cJoined) => {
            val tIte =
              Ite(t0,
                  optT1.getOrElse(fresh("$deadThen", toSort(e1.typ))),
                  optT2.getOrElse(fresh("$deadElse", toSort(e2.typ))))
            Q(tIte, cJoined)
          }))

      /* Integers */

      case ast.Add(e0, e1) =>
        evalBinOp(σ, e0, e1, Plus, pve, c)(Q)

      case ast.Sub(e0, e1) =>
        evalBinOp(σ, e0, e1, Minus, pve, c)(Q)

      case ast.Mul(e0, e1) =>
        evalBinOp(σ, e0, e1, Times, pve, c)(Q)

      case ast.Div(e0, e1) =>
        evalBinOp(σ, e0, e1, Div, pve, c)((tDiv, c1) =>
          failIfDivByZero(σ, tDiv, e1, tDiv.p1, 0, pve, c1)(Q))

      case ast.Mod(e0, e1) =>
        evalBinOp(σ, e0, e1, Mod, pve, c)((tMod, c1) =>
          failIfDivByZero(σ, tMod, e1, tMod.p1, 0, pve, c1)(Q))

      case ast.LeCmp(e0, e1) =>
        evalBinOp(σ, e0, e1, AtMost, pve, c)(Q)

      case ast.LtCmp(e0, e1) =>
        evalBinOp(σ, e0, e1, Less, pve, c)(Q)

      case ast.GeCmp(e0, e1) =>
        evalBinOp(σ, e0, e1, AtLeast, pve, c)(Q)

      case ast.GtCmp(e0, e1) =>
        evalBinOp(σ, e0, e1, Greater, pve, c)(Q)

      /* Permissions */

      case ast.PermAdd(e0, e1) =>
        evalBinOp(σ, e0, e1, PermPlus, pve, c)(Q)

      case ast.PermSub(e0, e1) =>
        evalBinOp(σ, e0, e1, PermMinus, pve, c)(Q)

      case ast.PermMul(e0, e1) =>
        evalBinOp(σ, e0, e1, PermTimes, pve, c)(Q)

      case ast.IntPermMul(e0, e1) =>
        eval(σ, e0, pve, c)((t0, c1) =>
          eval(σ, e1, pve, c1)((t1, c2) =>
            Q(IntPermTimes(t0, t1), c2)))

      case ast.PermDiv(e0, e1) =>
        eval(σ, e0, pve, c)((t0, c1) =>
          eval(σ, e1, pve, c1)((t1, c2) =>
            failIfDivByZero(σ, PermIntDiv(t0, t1), e1, t1, 0, pve, c1)(Q)))

      case ast.PermLeCmp(e0, e1) =>
        evalBinOp(σ, e0, e1, AtMost, pve, c)(Q)

      case ast.PermLtCmp(e0, e1) =>
        evalBinOp(σ, e0, e1, Less, pve, c)(Q)

      case ast.PermGeCmp(e0, e1) =>
        evalBinOp(σ, e0, e1, AtLeast, pve, c)(Q)

      case ast.PermGtCmp(e0, e1) =>
        evalBinOp(σ, e0, e1, Greater, pve, c)(Q)

      /* Others */

      /* Domains not handled directly */
      case dfa @ ast.DomainFuncApp(funcName, eArgs, _) =>
        evals(σ, eArgs, pve, c)((tArgs, c1) => {
          val inSorts = tArgs map (_.sort)
          val outSort = toSort(dfa.typ)
          val fi = symbolConverter.toFunction(c.program.findDomainFunction(funcName), inSorts :+ outSort)
          Q(DomainFApp(fi, tArgs), c1)})

      case quant: ast.QuantifiedExp /*if config.disableLocalEvaluations()*/ =>
        val (triggerQuant, tQuantOp, silTriggers) = quant match {
          case fa: ast.Forall => (fa.autoTrigger, Forall, fa.autoTrigger.triggers)
          case ex: ast.Exists => (ex, Exists, Seq())
        }

        val body = triggerQuant.exp
        val vars = triggerQuant.variables map (_.localVar)

        val tVars = vars map (v => fresh(v.name, toSort(v.typ)))
        val γVars = Γ(vars zip tVars)
        val σQuant = σ \+ γVars

        val c0 = c.copy(quantifiedVariables = tVars ++ c.quantifiedVariables,
                        recordPossibleTriggers = true,
                        possibleTriggers = Map.empty,
                        additionalTriggers = Nil)

        decider.locally[(Set[Term], Term, C)](QB => {
          val πPre: Set[Term] = decider.π
          eval(σQuant, body, pve, c0)((tBody, c1) => {
            val πDelta = decider.π -- πPre
            evalTriggers(σQuant, silTriggers, pve, c1)((triggers, c2) => {
              val actualTriggers = triggers ++ c2.additionalTriggers.map(t => Trigger(t))
              val πAux = state.utils.extractAuxiliaryTerms(πDelta, tQuantOp, tVars)
              val tQuant = Quantification(tQuantOp, tVars, tBody, actualTriggers)
              val c3 = c2.copy(quantifiedVariables = c2.quantifiedVariables.drop(tVars.length),
                               recordPossibleTriggers = c.recordPossibleTriggers,
                               possibleTriggers = c.possibleTriggers ++ (if (c.recordPossibleTriggers) c2.possibleTriggers else Map()),
                               additionalTriggers = c.additionalTriggers ++ (if (c.recordPossibleTriggers) c2.additionalTriggers else Nil))
              QB(πAux, tQuant, c3)})})
        }){case (πAux, tQuant, c1) =>
          assume(πAux)
          Q(tQuant, c1)
        }

      /* Only evaluate the function application; relies on functions being axiomatised */
      case fapp @ ast.FuncApp(funcName, eArgs) if !config.disableFunctionAxiomatization() =>
        val err = PreconditionInAppFalse(fapp)
        val func = c.program.findFunction(funcName)

        evals2(σ, eArgs, Nil, pve, c)((tArgs, c2) => {
          bookkeeper.functionApplications += 1
          val pre = Expressions.instantiateVariables(utils.ast.BigAnd(func.pres), func.formalArgs, eArgs)
          val c2a = c2.snapshotRecorder match {
            case Some(sr) => c2.copy(snapshotRecorder = Some(sr.copy(currentSnap = `?s`)))
            case _ => c2
          }
          val joinFunctionArgs = tArgs //++ c2a.quantifiedVariables.filterNot(tArgs.contains)
          /* TODO: Does it matter that the above filterNot does not filter out quantified
           *       variables that are not "raw" function arguments, but instead are used
           *       in an expression that is used as a function argument?
           *       E.g., in
           *         forall i: Int :: fun(i*i)
           *       the above filterNot will not remove i from the list of already
           *       used quantified variables because i does not match i*i.
           *       Hence, the joinedFApp will take two arguments, namely, i*i and i,
           *       although the latter is not necessary.
           */
          join(toSort(func.typ), s"joined_${func.name}", joinFunctionArgs, c2a)(QB =>
            consume(σ, FullPerm(), pre, err, c2a)((_, s, _, c3) => {
              val c4 = c3.snapshotRecorder match {
                case Some(sr) =>
                  val sr1 = sr.copy(currentSnap = c2.snapshotRecorder.get.currentSnap,
                                   fappToSnap = sr.fappToSnap + (fapp -> sr.currentSnap))
                  c3.copy(snapshotRecorder = Some(sr1))
                case _ => c3}
              val tFApp = FApp(symbolConverter.toFunction(func), s.convert(sorts.Snap), tArgs)
              val c5 = c4.copy(possibleTriggers = c4.possibleTriggers + (fapp -> tFApp))
              QB(tFApp, c5)})
            )((tR, cR) => {
              Q(tR, cR)
            })})

      case ast.Unfolding(
              acc @ ast.PredicateAccessPredicate(pa @ ast.PredicateAccess(eArgs, predicateName), ePerm),
              eIn) =>

        val predicate = c.program.findPredicate(predicateName)

        if (c.cycles(predicate) < config.recursivePredicateUnfoldings()) {
          val c0 = c.incCycleCounter(predicate)

          evals(σ, eArgs, pve, c0)((tArgs, c1) =>
            eval(σ, ePerm, pve, c1)((tPerm, c2) =>
              decider.assert(σ, IsNonNegative(tPerm)) {
              case true =>
                  join(toSort(eIn.typ), "joinedIn", c2.quantifiedVariables, c2)(QB =>
                      /* [2014-12-10 Malte] The commented code should replace the code following
                       * it, but using it slows down RingBufferRd.sil significantly. The generated
                       * Z3 output looks nearly identical, so my guess is that it is some kind
                       * of triggering problem, probably related to sequences.
                       */
//                    predicateSupporter.unfold(σ, predicate, tArgs, tPerm, pve, c2, pa)((σ1, c3) => {
//                      val c4 = c3.decCycleCounter(predicate)
//                      eval(σ1, eIn, pve, c4)((tIn, c5) =>
//                        QB(tIn, c5))})
                    consume(σ, FullPerm(), acc, pve, c2)((σ1, snap, chs, c3) => {
//                      val c3a = c3.snapshotRecorder match {
//                        case Some(sr) =>
//                          c3.copy(snapshotRecorder = Some(sr.copy(currentSnap = sr.chunkToSnap(chs(0).id))))
//                        case _ => c3}
//                      val insγ = Γ(predicate.formalArgs map (_.localVar) zip tArgs)
                      val body = pa.predicateBody(c.program)
                      produce(σ1 /*\ insγ*/, s => snap.convert(s), tPerm, body, pve, c3)((σ2, c4) => {
                        val c4a = c4.decCycleCounter(predicate)
                        val σ3 = σ2 //\ (g = σ.g)
                        eval(σ3 /*\ σ.γ*/, eIn, pve, c4a)((tIn, c5) => {
                          QB(tIn, c5)})})})
                  )(Q)
              case false =>
                  Failure[ST, H, S](pve dueTo NegativePermission(ePerm))}))
        } else {
          val unknownValue = fresh("recunf", toSort(eIn.typ))
          Q(unknownValue, c)
        }

      /* Sequences */

      case ast.SeqContains(e0, e1) => evalBinOp(σ, e1, e0, SeqIn, pve, c)(Q)
        /* Note the reversed order of the arguments! */

      case ast.SeqAppend(e0, e1) => evalBinOp(σ, e0, e1, SeqAppend, pve, c)(Q)
      case ast.SeqDrop(e0, e1) => evalBinOp(σ, e0, e1, SeqDrop, pve, c)(Q)
      case ast.SeqTake(e0, e1) => evalBinOp(σ, e0, e1, SeqTake, pve, c)(Q)
      case ast.SeqIndex(e0, e1) => evalBinOp(σ, e0, e1, SeqAt, pve, c)(Q)
      case ast.SeqLength(e0) => eval(σ, e0, pve, c)((t0, c1) => Q(SeqLength(t0), c1))
      case ast.EmptySeq(typ) => Q(SeqNil(toSort(typ)), c)
      case ast.RangeSeq(e0, e1) => evalBinOp(σ, e0, e1, SeqRanged, pve, c)(Q)

      case ast.SeqUpdate(e0, e1, e2) =>
        evals2(σ, List(e0, e1, e2), Nil, pve, c)((ts, c1) =>
          Q(SeqUpdate(ts(0), ts(1), ts(2)), c1))

      case ast.ExplicitSeq(es) =>
        evals2(σ, es.reverse, Nil, pve, c)((tEs, c1) => {
          val tSeq =
            tEs.tail.foldLeft[SeqTerm](SeqSingleton(tEs.head))((tSeq, te) =>
              SeqAppend(SeqSingleton(te), tSeq))
          assume(SeqLength(tSeq) === IntLiteral(es.size))
          Q(tSeq, c1)})

      /* Sets and multisets */

      case ast.EmptySet(typ) => Q(EmptySet(toSort(typ)), c)
      case ast.EmptyMultiset(typ) => Q(EmptyMultiset(toSort(typ)), c)

      case ast.ExplicitSet(es) =>
        evals2(σ, es, Nil, pve, c)((tEs, c1) => {
          val tSet =
            tEs.tail.foldLeft[SetTerm](SingletonSet(tEs.head))((tSet, te) =>
              SetAdd(tSet, te))
          Q(tSet, c1)})

      case ast.ExplicitMultiset(es) =>
        evals2(σ, es, Nil, pve, c)((tEs, c1) => {
          val tMultiset =
            tEs.tail.foldLeft[MultisetTerm](SingletonMultiset(tEs.head))((tMultiset, te) =>
              MultisetAdd(tMultiset, te))
          Q(tMultiset, c1)})

      case ast.AnySetUnion(e0, e1) => e.typ match {
        case _: ast.SetType => evalBinOp(σ, e0, e1, SetUnion, pve, c)(Q)
        case _: ast.MultisetType => evalBinOp(σ, e0, e1, MultisetUnion, pve, c)(Q)
        case _ => sys.error("Expected a (multi)set-typed expression but found %s (%s) of sort %s"
                            .format(e, e.getClass.getName, e.typ))
      }

      case ast.AnySetIntersection(e0, e1) => e.typ match {
        case _: ast.SetType => evalBinOp(σ, e0, e1, SetIntersection, pve, c)(Q)
        case _: ast.MultisetType => evalBinOp(σ, e0, e1, MultisetIntersection, pve, c)(Q)
        case _ => sys.error("Expected a (multi)set-typed expression but found %s (%s) of sort %s"
                            .format(e, e.getClass.getName, e.typ))
      }

      case ast.AnySetSubset(e0, e1) => e0.typ match {
        case _: ast.SetType => evalBinOp(σ, e0, e1, SetSubset, pve, c)(Q)
        case _: ast.MultisetType => evalBinOp(σ, e0, e1, MultisetSubset, pve, c)(Q)
        case _ => sys.error("Expected a (multi)set-typed expression but found %s (%s) of sort %s"
                            .format(e, e.getClass.getName, e.typ))
      }

      case ast.AnySetMinus(e0, e1) => e.typ match {
        case _: ast.SetType => evalBinOp(σ, e0, e1, SetDifference, pve, c)(Q)
        case _: ast.MultisetType => evalBinOp(σ, e0, e1, MultisetDifference, pve, c)(Q)
        case _ => sys.error("Expected a (multi)set-typed expression but found %s (%s) of sort %s"
                            .format(e, e.getClass.getName, e.typ))
      }

      case ast.AnySetContains(e0, e1) => e1.typ match {
        case _: ast.SetType => evalBinOp(σ, e0, e1, SetIn, pve, c)(Q)
        case _: ast.MultisetType => evalBinOp(σ, e0, e1, MultisetIn, pve, c)(Q)
        case _ => sys.error("Expected a (multi)set-typed expression but found %s (%s) of sort %s"
                            .format(e, e.getClass.getName, e.typ))
      }

      case ast.AnySetCardinality(e0) => e0.typ match {
        case _: ast.SetType => eval(σ, e0, pve, c)((t0, c1) => Q(SetCardinality(t0), c1))
        case _: ast.MultisetType => eval(σ, e0, pve, c)((t0, c1) => Q(MultisetCardinality(t0), c1))
        case _ => sys.error("Expected a (multi)set-typed expression but found %s (%s) of type %s"
                            .format(e0, e0.getClass.getName, e0.typ))
      }

      /* Unexpected nodes */

      case _: ast.InhaleExhaleExp =>
        Failure[ST, H, S](utils.consistency.createUnexpectedInhaleExhaleExpressionError(e))
    }

    resultTerm
  }

  def withChunkIdentifier(σ: S,
                          locacc: ast.LocationAccess,
                          assertRcvrNonNull: Boolean,
                          pve: PartialVerificationError,
                          c: C)
                         (Q: (ChunkIdentifier, C) => VerificationResult)
                         : VerificationResult =

    locacc match {
      case ast.FieldAccess(eRcvr, field) =>
        eval(σ, eRcvr, pve, c)((tRcvr, c1) =>
          if (assertRcvrNonNull)
            decider.assert(σ, tRcvr !== Null()){
              case true => Q(FieldChunkIdentifier(tRcvr, field.name), c1)
              case false => Failure[ST, H, S](pve dueTo ReceiverNull(locacc))}
          else
            Q(FieldChunkIdentifier(tRcvr, field.name), c1))

      case ast.PredicateAccess(eArgs, predicateName) =>
        evals(σ, eArgs, pve, c)((tArgs, c1) =>
          Q(PredicateChunkIdentifier(predicateName, tArgs), c1))
    }

  private def evalBinOp[T <: Term]
                       (σ: S,
                        e0: ast.Exp,
                        e1: ast.Exp,
                        termOp: (Term, Term) => T,
                        pve: PartialVerificationError,
                        c: C)
                       (Q: (T, C) => VerificationResult)
                       : VerificationResult = {

    eval(σ, e0, pve, c)((t0, c1) =>
      eval(σ, e1, pve, c1)((t1, c2) =>
        Q(termOp(t0, t1), c2)))
  }

  private def failIfDivByZero(σ: S,
                              t: Term,
                              eDivisor: ast.Exp,
                              tDivisor: Term,
                              tZero: Term,
                              pve: PartialVerificationError,
                              c: C)
                             (Q: (Term, C) => VerificationResult)
                             : VerificationResult = {

    decider.assert(σ, tDivisor !== tZero){
      case true => Q(t, c)
      case false => Failure[ST, H, S](pve dueTo DivisionByZero(eDivisor))
    }
  }

  /* TODO: The CP-style in which Silicon's main components are written makes it hard to work
   *       with sequences. evalTriggers, evals and execs all share the same pattern, they
   *       essentially recurse over a sequence and accumulate results, where results can be
   *       terms, verification results, contexts, or any combination of these.
   *       It would be nice to find a (probably crazy functional) abstraction that avoids
   *       having to implement that pattern over and over again.
   *
   */
  private def evalTriggers(σ: S, silTriggers: Seq[ast.Trigger], pve: PartialVerificationError, c: C)
                          (Q: (List[Trigger], C) => VerificationResult)
                          : VerificationResult =

    evalTriggers(σ, silTriggers, Nil, pve, c)(Q)

  private def evalTriggers(σ: S,
                           silTriggers: Seq[ast.Trigger],
                           triggers: List[Trigger],
                           pve: PartialVerificationError,
                           c: C)
                          (Q: (List[Trigger], C) => VerificationResult)
                          : VerificationResult = {

    if (silTriggers.isEmpty)
      Q(triggers.reverse, c)
    else
      evalTrigger(σ, silTriggers.head, pve, c)((t, c1) =>
        evalTriggers(σ, silTriggers.tail, t :: triggers, pve, c1)(Q))
  }

  private def evalTrigger(σ: S, trigger: ast.Trigger, pve: PartialVerificationError, c: C)
                         (Q: (Trigger, C) => VerificationResult)
                         : VerificationResult = {

    val (optCachedTriggerTerms, optRemainingTriggerExpressions) =
      trigger.exps.map {
        case ast.Old(e) => e
        case e => e
      }.map {
        case fapp: ast.FuncApp =>
          val cachedTrigger = c.possibleTriggers.get(fapp).collect{case fa: FApp => fa.limitedVersion}

          (cachedTrigger, if (cachedTrigger.isDefined) None else Some(fapp))

        case pt: ast.PossibleTrigger =>
          val cachedTrigger = c.possibleTriggers.get(pt)

          (cachedTrigger, if (cachedTrigger.isDefined) None else Some(pt))

        case e => (None, Some(e))
      }.unzip

    if (optRemainingTriggerExpressions.flatten.nonEmpty)
      /* Reasons for why a trigger wasn't recorded while evaluating the body include:
       *   - It did not occur in the body
       *   - The evaluation of the body terminated early, for example, because the
       *     LHS of an implication evaluated to false
       */
      logger.debug(s"Didn't translate some triggers: ${optRemainingTriggerExpressions.flatten}")

    /* TODO: Translate remaining triggers - which is currently not directly possible.
     *       For example, assume a conjunction f(x) && g(x) where f(x) is the
     *       precondition of g(x). This gives rise to the trigger {f(x), g(x)}.
     *       If the two trigger expressions are evaluated individually, evaluating
     *       the second will fail because its precondition doesn't hold.
     *       For example, let f(x) be "x in xs" (and assume that this, via other
     *       path conditions, implies that x != null), and let g(x) be "y.f in xs".
     *       Evaluating the latter will currently fail when evaluating y.f because
     *       y on its own (i.e., without having assumed y in xs) might be null.
     *
     *       What should probably be done is to merely translate (instead of
     *       evaluate) triggers, where the difference is that translating does not
     *       entail any checks such as checking for non-nullity.
     *       In case of applications of heap. dep. functions this won't be
     *       straight-forward, because the resulting FApp-term expects a snapshot,
     *       which is computed by (temporarily) consuming the function's
     *       precondition.
     *       We could replace each concrete snapshot occurring in an FApp-term by
     *       a quantified snapshot, but that might make the chosen triggers invalid
     *       because some trigger sets might no longer cover all quantified
     *       variables.
     */
//    evals(σ, optRemainingTriggerExpressions.flatten, pve, c)((ts, c1) =>
//      Q(Trigger(ts ++ fappTriggers.flatten), c1))
    Q(Trigger(optCachedTriggerTerms.flatten), c)
  }

  /* Evaluates `e0` to `t0`, assumes `t0Transformer(t0)`, and afterwards only
   * evaluates `e1` if the current state is consistent. That is, `e1` is only
   * evaluated if `t0Transformer(t0)` does not contradict the current path
   * conditions. This method can be used to evaluate short-circuiting operators
   * such as conjunction, disjunction or implication.
   *
   * Attention: `e1` is not expected to branch; if it does, an exception will be
   * thrown.
   */
  private def evalDependently(σ: S,
                              e0: ast.Exp,
                              e1: ast.Exp,
                              t0Transformer: Term => Term,
                              pve: PartialVerificationError, c: C)
                             (Q: (Term, Option[Term], C) => VerificationResult)
                             : VerificationResult = {

      var πPre: Set[Term] = Set()
      var optT1: Option[Term] = None /* e1 won't be evaluated if e0 cannot be satisfied */
      var πAux: Set[Term] = Set()
      var optInnerC: Option[C] = None

      eval(σ, e0, pve, c)((t0, c1) => {
        πPre = decider.π

        decider.pushScope()

        val guard = t0Transformer(t0)
        val r =
          branch(σ, guard, c1,
            (c2: C) =>
              eval(σ, e1, pve, c2)((t1, c3) => {
                assert(optT1.isEmpty, s"Unexpected branching occurred while locally evaluating $e1")
                optT1 = Some(t1)
                πAux = decider.π -- (πPre + guard)
                  /* Removing guard from πAux is crucial, it is not part of the aux. terms */
                optInnerC = Some(c3)
                Success()}),
            (c2: C) =>
              Success())

        decider.popScope()

        r && {
          val tAux = πAux
          assume(tAux)
          val c2 = optInnerC.map(_.copy(branchConditions = c1.branchConditions)).getOrElse(c1)
          Q(t0, optT1, c2)}})
  }
}<|MERGE_RESOLUTION|>--- conflicted
+++ resolved
@@ -22,13 +22,9 @@
 import state.terms._
 import state.terms.predef.`?s`
 import state.terms.implicits._
-<<<<<<< HEAD
-import state.terms.perms.IsPositive
-import heap.QuantifiedChunkHelper
-=======
 import state.terms.perms.IsNonNegative
 import supporters.{Joiner, Brancher, PredicateSupporter}
->>>>>>> 9330e501
+import heap.QuantifiedChunkHelper
 
 trait DefaultEvaluator[ST <: Store[ST],
                        H <: Heap[H],
@@ -55,19 +51,11 @@
   protected val stateFormatter: StateFormatter[ST, H, S, String]
   protected val config: Config
   protected val bookkeeper: Bookkeeper
-
-<<<<<<< HEAD
+  
   protected val quantifiedChunkHelper: QuantifiedChunkHelper[ST, H, PC, S]
 
-	/*private*/ var fappCache: Map[Term, Set[Term]] = Map()
-	/*private*/ var fappCacheFrames: Stack[Map[Term, Set[Term]]] = Stack()
-
-	def evals(σ: S, es: Seq[ast.Expression], pve: PartialVerificationError, c: C)
-			     (Q: (List[Term], C) => VerificationResult)
-=======
   def evals(σ: S, es: Seq[ast.Exp], pve: PartialVerificationError, c: C)
            (Q: (List[Term], C) => VerificationResult)
->>>>>>> 9330e501
            : VerificationResult =
 
     evals2(σ, es, Nil, pve, c)((ts, c1) =>
