/*
 * This Source Code Form is subject to the terms of the Mozilla Public
 * License, v. 2.0. If a copy of the MPL was not distributed with this
 * file, You can obtain one at http://mozilla.org/MPL/2.0/.
 */

package viper
package silicon

import com.weiglewilczek.slf4s.Logging
import silver.ast.utility.Expressions
import silver.verifier.PartialVerificationError
import silver.verifier.errors.PreconditionInAppFalse
import silver.verifier.reasons.{DivisionByZero, ReceiverNull, NonPositivePermission}
import reporting.Bookkeeper
import interfaces.{Evaluator, Consumer, Producer, VerificationResult, Failure, Success}
import interfaces.state.{ChunkIdentifier, Store, Heap, PathConditions, State, StateFormatter, StateFactory, FieldChunk}
import interfaces.decider.Decider
import state.{DefaultContext, PredicateChunkIdentifier, FieldChunkIdentifier, SymbolConvert, DirectChunk}
import state.terms._
import state.terms.predef.`?s`
import state.terms.implicits._
import state.terms.perms.IsPositive
import heap.QuantifiedChunkHelper

trait DefaultEvaluator[
                       ST <: Store[ST],
                       H <: Heap[H],
                       PC <: PathConditions[PC],
											 S <: State[ST, H, S]]
		extends Evaluator[DefaultFractionalPermissions, ST, H, S, DefaultContext] with HasLocalState
		{ this: Logging with Consumer[DefaultFractionalPermissions, DirectChunk, ST, H, S, DefaultContext]
										with Producer[DefaultFractionalPermissions, ST, H, S, DefaultContext]
										with Brancher[ST, H, S, DefaultContext]
										with Joiner[ST, H, S, DefaultContext] =>

  private type C = DefaultContext
  private type P = DefaultFractionalPermissions

	protected val decider: Decider[P, ST, H, PC, S, C]
	import decider.{fresh, assume}

	protected val stateFactory: StateFactory[ST, H, S]
	import stateFactory._

	protected val symbolConverter: SymbolConvert
	import symbolConverter.toSort

  protected val stateUtils: StateUtils[ST, H, PC, S, C]
	protected val stateFormatter: StateFormatter[ST, H, S, String]
	protected val config: Config
	protected val bookkeeper: Bookkeeper

  protected val quantifiedChunkHelper: QuantifiedChunkHelper[ST, H, PC, S]

	/*private*/ var fappCache: Map[Term, Set[Term]] = Map()
	/*private*/ var fappCacheFrames: Stack[Map[Term, Set[Term]]] = Stack()

	def evals(σ: S, es: Seq[ast.Expression], pve: PartialVerificationError, c: C)
			     (Q: (List[Term], C) => VerificationResult)
           : VerificationResult =

		evals2(σ, es, Nil, pve, c)((ts, c1) =>
			Q(ts, c1))

	def evalp(σ: S, p: ast.Expression, pve: PartialVerificationError, c: C)
			     (Q: (P, C) => VerificationResult)
           : VerificationResult = {

    eval(σ, p, pve, c)((tp, c1) => tp match {
      case fp: DefaultFractionalPermissions => Q(fp, c1)
      case _ => Q(TermPerm(tp), c1)})
  }

	private def evals2(σ: S,
                     es: Seq[ast.Expression],
                     ts: List[Term],
                     pve: PartialVerificationError,
                     c: C)
                    (Q: (List[Term], C) => VerificationResult)
                    : VerificationResult = {

		if (es.isEmpty)
			Q(ts.reverse, c)
		else
			eval(σ, es.head, pve, c)((t, c1) =>
				evals2(σ, es.tail, t :: ts, pve, c1)(Q))
	}

	def eval(σ: S, e: ast.Expression, pve: PartialVerificationError, c: C)
          (Q: (Term, C) => VerificationResult)
          : VerificationResult = {

		eval2(σ, e, pve, c)((t, c1) => {
      val c2 =
        if (c1.recordPossibleTriggers)
          e match {
            case pt: silver.ast.PossibleTrigger => c1.copy(possibleTriggers = c1.possibleTriggers + (pt -> t))
            case _ => c1}
        else
          c1
			Q(t, c2)})
  }

  protected def eval2(σ: S, e: ast.Expression, pve: PartialVerificationError, c: C)
                     (Q: (Term, C) => VerificationResult)
                     : VerificationResult = {

		/* For debugging only */
		e match {
			case  _: ast.True | _: ast.False | _: ast.NullLiteral | _: ast.IntegerLiteral | _: ast.FullPerm | _: ast.NoPerm
          | _: ast.Variable | _: ast.WildcardPerm | _: ast.FractionalPerm | _: ast.ResultLiteral
          | _: ast.WildcardPerm | _: ast.FieldAccess =>

			case _ =>
        logger.debug(s"\nEVAL ${e.pos}: $e")
				logger.debug(stateFormatter.format(σ))
        decider.prover.logComment(s"[eval] $e")
		}

    /* Since commit 0cf1f26, evaluating unfoldings is a local operation, and it
     * might be tempting to think that we don't need to locally evaluate
     * Implies and Ite anymore. However, that is not true, because not all of
     * them occur in the context of an unfolding. They can also occur in a
     * pre/postcondition such as 'requires b1 ==> b2', in which case Silicon
     * still shouldn't branch.
     */

    /* TODO: LocalEvaluationResults collect contexts as well.
     *       However, only one context can be passed on to Q, and currently
     *       the one from the first LocalEvaluationResult is taken.
     *       This shouldn't be much of a problem, except maybe for debugging,
     *       as long as the context doesn't keep track of any crucial
     *       information. This may not always be the case, however. E.g., the
     *       Wands-Silicon prototype (for the rejected FM'14 paper) uses the
     *       context to record the reserve heap.
     */

    val resultTerm = e match {
      case ast.True() => Q(True(), c)
      case ast.False() => Q(False(), c)

      case ast.NullLiteral() => Q(Null(), c)
      case ast.IntegerLiteral(bigval) => Q(IntLiteral(bigval), c)

      case ast.Equals(e0, e1) => evalBinOp(σ, e0, e1, Equals, pve, c)(Q)
      case ast.Unequals(e0, e1) => evalBinOp(σ, e0, e1, (p0: Term, p1: Term) => Not(Equals(p0, p1)), pve, c)(Q)

      case v: ast.Variable => Q(σ.γ(v), c)

      case _: ast.FullPerm => Q(FullPerm(), c)
      case _: ast.NoPerm => Q(NoPerm(), c)

      case ast.FractionalPerm(e0, e1) =>
        evalPermOp(σ, e0, e1, (t0, t1) => FractionPerm(t0, t1), pve, c)((tFP, c1) =>
          failIfDivByZero(σ, tFP, e1, tFP.d, TermPerm(0), pve, c1)(Q))

      case _: ast.WildcardPerm =>
        val (tVar, tConstraints) = stateUtils.freshARP()
        assume(tConstraints)
        Q(WildcardPerm(tVar), c)

      case ast.CurrentPerm(locacc) =>
        withChunkIdentifier(σ, locacc, true, pve, c)((id, c1) =>
          decider.getChunk[DirectChunk](σ, σ.h, id) match {
            case Some(ch) => Q(ch.perm, c1)
            case None => Q(NoPerm(), c1)
          })

      case fa: ast.FieldAccess if quantifiedChunkHelper.isQuantifiedFor(σ.h, fa.field.name) =>
<<<<<<< HEAD
        eval(σ, fa.rcv, pve, c)((tRcvr, c1) => {
          assert(c1.quantifiedVariables.length <= 1,
                 s"Expected at most one quantified variable, but found ${c1.quantifiedVariables}")
          quantifiedChunkHelper.withPotentiallyQuantifiedValue(σ, σ.h, tRcvr, c1.quantifiedVariables.headOption, fa.field, pve, fa, c1)((t) => {
=======
          eval(σ, fa.rcv, pve, c)((tRcvr, c1) => {
          val qvarsInRcvr = c1.quantifiedVariables.filter(qv => tRcvr.existsDefined{case `qv` => true})
          assert(qvarsInRcvr.length <= 1,
                 s"Expected receiver to contain at most one quantified variable, but found $qvarsInRcvr in $tRcvr")
          quantifiedChunkHelper.withPotentiallyQuantifiedValue(σ, σ.h, tRcvr, qvarsInRcvr.headOption, fa.field, pve, fa, c1)((t) => {
>>>>>>> 59a35dd5
//          val c2 = c1.snapshotRecorder match {
//            case Some(sr) =>
//              c1.copy(snapshotRecorder = Some(sr.copy(locToChunk = sr.locToChunk + (fa -> t))))
//            case _ => c1}
          Q(t, c1)})})

      case fa: ast.FieldAccess =>
        withChunkIdentifier(σ, fa, true, pve, c)((id, c1) =>
          decider.withChunk[FieldChunk](σ, σ.h, id, fa, pve, c1)(ch => {
            val c2 = c1.snapshotRecorder match {
              case Some(sr) =>
                c1.copy(snapshotRecorder = Some(sr.copy(locToChunk = sr.locToChunk + (fa -> ch))))
              case _ => c1}
            Q(ch.value, c2)}))

      case ast.Not(e0) =>
        eval(σ, e0, pve, c)((t0, c1) =>
          Q(Not(t0), c1))

      case ast.IntNeg(e0) =>
        eval(σ, e0, pve, c)((t0, c1) =>
          Q(Minus(0, t0), c1))

      case ast.Old(e0) => eval(σ \ σ.g, e0, pve, c)(Q)

      /* Strict evaluation of AND */
      case ast.And(e0, e1) if config.disableShortCircuitingEvaluations() =>
        evalBinOp(σ, e0, e1, And, pve, c)(Q)

      /* Short-circuiting evaluation of AND */
      case ast.And(e0, e1) =>
        evalDependently(σ, e0, e1, Predef.identity, pve, c)((t0, optT1, c1) => {
          val tAnd = And(t0, optT1.getOrElse(True()))
          Q(tAnd, c1)})

      /* Strict evaluation of OR */
      case ast.Or(e0, e1) if config.disableShortCircuitingEvaluations() =>
        evalBinOp(σ, e0, e1, Or, pve, c)(Q)

      /* Short-circuiting evaluation of OR */
      case ast.Or(e0, e1) =>
        evalDependently(σ, e0, e1, Not, pve, c)((t0, optT1, c1) => {
          val tOr = Or(t0, optT1.getOrElse(True()))
          Q(tOr, c1)})

      case ast.Implies(e0, e1) =>
        evalDependently(σ, e0, e1, Predef.identity, pve, c)((t0, optT1, c1) => {
          val tImplies = Implies(t0, optT1.getOrElse(True()))
          Q(tImplies, c1)})

      case ite @ ast.Ite(e0, e1, e2) =>
        eval(σ, e0, pve, c)((t0, c1) =>
          branchAndJoin(σ, t0, c1,
            (c2, QB) =>
              eval(σ, e1, pve, c2)(QB),
            (c2, QB) =>
              eval(σ, e2, pve, c2)(QB)
          )((optT1, optT2, cJoined) => {
            val tIte =
              Ite(t0,
                  optT1.getOrElse(fresh("$deadThen", toSort(e1.typ))),
                  optT2.getOrElse(fresh("$deadElse", toSort(e2.typ))))
            Q(tIte, cJoined)
          }))

      /* Integers */

      case ast.IntPlus(e0, e1) =>
        evalBinOp(σ, e0, e1, Plus, pve, c)(Q)

      case ast.IntMinus(e0, e1) =>
        evalBinOp(σ, e0, e1, Minus, pve, c)(Q)

      case ast.IntTimes(e0, e1) =>
        evalBinOp(σ, e0, e1, Times, pve, c)(Q)

      case ast.IntDiv(e0, e1) =>
        evalBinOp(σ, e0, e1, Div, pve, c)((tDiv, c1) =>
          failIfDivByZero(σ, tDiv, e1, tDiv.p1, 0, pve, c1)(Q))

      case ast.IntMod(e0, e1) =>
        evalBinOp(σ, e0, e1, Mod, pve, c)((tMod, c1) =>
          failIfDivByZero(σ, tMod, e1, tMod.p1, 0, pve, c1)(Q))

      case ast.IntLE(e0, e1) =>
        evalBinOp(σ, e0, e1, AtMost, pve, c)(Q)

      case ast.IntLT(e0, e1) =>
        evalBinOp(σ, e0, e1, Less, pve, c)(Q)

      case ast.IntGE(e0, e1) =>
        evalBinOp(σ, e0, e1, AtLeast, pve, c)(Q)

      case ast.IntGT(e0, e1) =>
        evalBinOp(σ, e0, e1, Greater, pve, c)(Q)

      /* Permissions */

      case ast.PermPlus(e0, e1) =>
        evalPermOp(σ, e0, e1, (t0, t1) => t0 + t1, pve, c)(Q)

      case ast.PermMinus(e0, e1) =>
        evalPermOp(σ, e0, e1, (t0, t1) => t0 - t1, pve, c)(Q)

      case ast.PermTimes(e0, e1) =>
        evalPermOp(σ, e0, e1, (t0, t1) => t0 * t1, pve, c)(Q)

      case ast.IntPermTimes(e0, e1) =>
        eval(σ, e0, pve, c)((t0, c1) =>
          evalp(σ, e1, pve, c1)((t1, c2) =>
            Q(IntPermTimes(t0, t1), c2)))

      case ast.PermLE(e0, e1) =>
        evalBinOp(σ, e0, e1, AtMost, pve, c)(Q)

      case ast.PermLT(e0, e1) =>
        evalBinOp(σ, e0, e1, Less, pve, c)(Q)

      case ast.PermGE(e0, e1) =>
        evalBinOp(σ, e0, e1, AtLeast, pve, c)(Q)

      case ast.PermGT(e0, e1) =>
        evalBinOp(σ, e0, e1, Greater, pve, c)(Q)

      /* Others */

      /* Domains not handled directly */
      case dfa @ ast.DomainFuncApp(funcName, eArgs, _) =>
        evals(σ, eArgs, pve, c)((tArgs, c1) => {
          val inSorts = tArgs map (_.sort)
          val outSort = toSort(dfa.typ)
          val fi = symbolConverter.toFunction(c.program.findDomainFunction(funcName), inSorts :+ outSort)
          Q(DomainFApp(fi, tArgs), c1)})

      case quant: ast.Quantified /*if config.disableLocalEvaluations()*/ =>
        val (triggerQuant, tQuantOp, silTriggers) = quant match {
          case fa: ast.Forall => (fa.autoTrigger, Forall, fa.autoTrigger.triggers)
          case ex: ast.Exists => (ex, Exists, Seq())
        }

//        println("\n[Eval/Quant]")
//        println(s"\nquant = $quant")
//        println(s"\ntriggerQuant = $triggerQuant")

        val body = triggerQuant.exp
        val vars = triggerQuant.variables map (_.localVar)

        val tVars = vars map (v => fresh(v.name, toSort(v.typ)))
        val γVars = Γ(vars zip tVars)
        val σQuant = σ \+ γVars

        val πPre: Set[Term] = decider.π // TODO: Set after evalTriggers?
        val c0 = c.copy(quantifiedVariables = tVars ++ c.quantifiedVariables,
                        recordPossibleTriggers = true,
                        possibleTriggers = Map.empty,
                        additionalTriggers = Nil)

        decider.locally[(Term, Term, C)](QB =>
          eval(σQuant, body, pve, c0)((tBody, c1) =>
            evalTriggers(σQuant, silTriggers, pve, c1)((triggers, c2) => {
              val tAux = decider.π -- πPre
              val actualTriggers = triggers ++ c2.additionalTriggers.map(t => Trigger(t))
              val tQuantAux = Quantification(tQuantOp, tVars, state.terms.utils.BigAnd(tAux), actualTriggers)
              val tQuant = Quantification(tQuantOp, tVars, tBody, actualTriggers)
//              println(s"\ntQuantAux = $tQuantAux")
//              println(s"\ntQuantAux.triggers = ${tQuantAux.triggers}")
//              println(s"\ntQuantAux.autoTriggers = ${tQuantAux.autoTrigger.triggers}")
//              println(s"\ntQuant = $tQuant")
//              println(s"\ntQuant.triggers = ${tQuant.triggers}")
//              println(s"\ntQuant.autoTriggers = ${tQuant.autoTrigger.triggers}")
              val c3 = c2.copy(quantifiedVariables = c2.quantifiedVariables.drop(tVars.length),
                               recordPossibleTriggers = c.recordPossibleTriggers,
                               possibleTriggers = c.possibleTriggers,
                               additionalTriggers = c.additionalTriggers)
              QB(tQuantAux, tQuant, c3)}))
        ){case (tQuantAux, tQuant, c1) =>
          assume(tQuantAux)
          Q(tQuant, c1)
        }

      /* Only evaluate the function application; relies on functions being axiomatised */
      case fapp @ ast.FuncApp(funcName, eArgs) if !config.disableFunctionAxiomatization() =>
        val err = PreconditionInAppFalse(fapp)
        val func = c.program.findFunction(funcName)

        evals2(σ, eArgs, Nil, pve, c)((tArgs, c2) => {
          bookkeeper.functionApplications += 1
          val pre = Expressions.instantiateVariables(ast.utils.BigAnd(func.pres), func.formalArgs, eArgs)
          val c2a = c2.snapshotRecorder match {
            case Some(sr) => c2.copy(snapshotRecorder = Some(sr.copy(currentSnap = `?s`)))
            case _ => c2
          }
          val joinFunctionArgs = tArgs //++ c2a.quantifiedVariables.filterNot(tArgs.contains)
          /* TODO: Does it matter that the above filterNot does not filter out quantified
           *       variables that are not "raw" function arguments, but instead are used
           *       in an expression that is used as a function argument?
           *       E.g., in
           *         forall i: Int :: fun(i*i)
           *       the above filterNot will not remove i from the list of already
           *       used quantified variables because i does not match i*i.
           *       Hence, the joinedFApp will take two arguments, namely, i*i and i,
           *       although the latter is not necessary.
           */
          join(toSort(func.typ), s"joined_${func.name}", joinFunctionArgs, c2a)(QB =>
            consume(σ, FullPerm(), pre, err, c2a)((_, s, _, c3) => {
              val c4 = c3.snapshotRecorder match {
                case Some(sr) =>
                  val sr1 = sr.copy(currentSnap = c2.snapshotRecorder.get.currentSnap,
                                   fappToSnap = sr.fappToSnap + (fapp -> sr.currentSnap))
                  c3.copy(snapshotRecorder = Some(sr1))
                case _ => c3}
              val tFApp = FApp(symbolConverter.toFunction(func), s.convert(sorts.Snap), tArgs)
              val c5 = c4.copy(possibleTriggers = c4.possibleTriggers + (fapp -> tFApp))
              QB(tFApp, c5)})
            )((tR, cR) => {
              Q(tR, cR)
            })})

      case ast.Unfolding(
              acc @ ast.PredicateAccessPredicate(pa @ ast.PredicateAccess(eArgs, predicateName), ePerm),
              eIn) =>

        val predicate = c.program.findPredicate(predicateName)

        if (c.cycles(predicate) < 2 * config.unrollFunctions()) {
          val c0a = c.incCycleCounter(predicate)
          evalp(σ, ePerm, pve, c0a)((tPerm, c1) => {
            decider.assert(σ, IsPositive(tPerm)){
              case true =>
                evals(σ, eArgs, pve, c1)((tArgs, c2) =>
                  join(toSort(eIn.typ), "joinedIn", c2.quantifiedVariables, c2)(QB => {
                    consume(σ, FullPerm(), acc, pve, c2)((σ1, snap, chs, c3) => {
                      val c3a = c3.snapshotRecorder match {
                        case Some(sr) =>
                          c3.copy(snapshotRecorder = Some(sr.copy(currentSnap = sr.chunkToSnap(chs(0)))))
                        case _ => c3}
                      val body = pa.predicateBody(c.program)
                      produce(σ1, s => snap.convert(s), tPerm, body, pve, c3a)((σ2, c4) => {
                        val c4a = c4.decCycleCounter(predicate)
                        val σ3 = σ2 \ (g = σ.g)
                        eval(σ3, eIn, pve, c4a)((tIn, c5) => {
                          QB(tIn, c5)})})})
                  })(Q))
              case false =>
                Failure[ST, H, S](pve dueTo NonPositivePermission(ePerm))}})
        } else
          Failure[ST, H, S](ast.Consistency.createUnsupportedPredicateRecursionError(e))

      /* Sequences */

      case ast.SeqIn(e0, e1) => evalBinOp(σ, e1, e0, SeqIn, pve, c)(Q)
        /* Note the reversed order of the arguments! */

      case silver.ast.SeqAppend(e0, e1) => evalBinOp(σ, e0, e1, SeqAppend, pve, c)(Q)
      case silver.ast.SeqDrop(e0, e1) => evalBinOp(σ, e0, e1, SeqDrop, pve, c)(Q)
      case silver.ast.SeqTake(e0, e1) => evalBinOp(σ, e0, e1, SeqTake, pve, c)(Q)
      case ast.SeqAt(e0, e1) => evalBinOp(σ, e0, e1, SeqAt, pve, c)(Q)
      case silver.ast.SeqLength(e0) => eval(σ, e0, pve, c)((t0, c1) => Q(SeqLength(t0), c1))
      case silver.ast.EmptySeq(typ) => Q(SeqNil(toSort(typ)), c)
      case ast.SeqRanged(e0, e1) => evalBinOp(σ, e0, e1, SeqRanged, pve, c)(Q)

      case silver.ast.SeqUpdate(e0, e1, e2) =>
        evals2(σ, List(e0, e1, e2), Nil, pve, c)((ts, c1) =>
          Q(SeqUpdate(ts(0), ts(1), ts(2)), c1))

      case silver.ast.ExplicitSeq(es) =>
        evals2(σ, es.reverse, Nil, pve, c)((tEs, c1) => {
          val tSeq =
            tEs.tail.foldLeft[SeqTerm](SeqSingleton(tEs.head))((tSeq, te) =>
              SeqAppend(SeqSingleton(te), tSeq))
          assume(SeqLength(tSeq) === IntLiteral(es.size))
          Q(tSeq, c1)})

      /* Sets and multisets */

      case silver.ast.EmptySet(typ) => Q(EmptySet(toSort(typ)), c)
      case silver.ast.EmptyMultiset(typ) => Q(EmptyMultiset(toSort(typ)), c)

      case silver.ast.ExplicitSet(es) =>
        evals2(σ, es, Nil, pve, c)((tEs, c1) => {
          val tSet =
            tEs.tail.foldLeft[SetTerm](SingletonSet(tEs.head))((tSet, te) =>
              SetAdd(tSet, te))
          Q(tSet, c1)})

      case silver.ast.ExplicitMultiset(es) =>
        evals2(σ, es, Nil, pve, c)((tEs, c1) => {
          val tMultiset =
            tEs.tail.foldLeft[MultisetTerm](SingletonMultiset(tEs.head))((tMultiset, te) =>
              MultisetAdd(tMultiset, te))
          Q(tMultiset, c1)})

      case silver.ast.AnySetUnion(e0, e1) => e.typ match {
        case _: ast.types.Set => evalBinOp(σ, e0, e1, SetUnion, pve, c)(Q)
        case _: ast.types.Multiset => evalBinOp(σ, e0, e1, MultisetUnion, pve, c)(Q)
        case _ => sys.error("Expected a (multi)set-typed expression but found %s (%s) of sort %s"
                            .format(e, e.getClass.getName, e.typ))
      }

      case silver.ast.AnySetIntersection(e0, e1) => e.typ match {
        case _: ast.types.Set => evalBinOp(σ, e0, e1, SetIntersection, pve, c)(Q)
        case _: ast.types.Multiset => evalBinOp(σ, e0, e1, MultisetIntersection, pve, c)(Q)
        case _ => sys.error("Expected a (multi)set-typed expression but found %s (%s) of sort %s"
                            .format(e, e.getClass.getName, e.typ))
      }

      case silver.ast.AnySetSubset(e0, e1) => e0.typ match {
        case _: ast.types.Set => evalBinOp(σ, e0, e1, SetSubset, pve, c)(Q)
        case _: ast.types.Multiset => evalBinOp(σ, e0, e1, MultisetSubset, pve, c)(Q)
        case _ => sys.error("Expected a (multi)set-typed expression but found %s (%s) of sort %s"
                            .format(e, e.getClass.getName, e.typ))
      }

      case silver.ast.AnySetMinus(e0, e1) => e.typ match {
        case _: ast.types.Set => evalBinOp(σ, e0, e1, SetDifference, pve, c)(Q)
        case _: ast.types.Multiset => evalBinOp(σ, e0, e1, MultisetDifference, pve, c)(Q)
        case _ => sys.error("Expected a (multi)set-typed expression but found %s (%s) of sort %s"
                            .format(e, e.getClass.getName, e.typ))
      }

      case silver.ast.AnySetContains(e0, e1) => e1.typ match {
        case _: ast.types.Set => evalBinOp(σ, e0, e1, SetIn, pve, c)(Q)
        case _: ast.types.Multiset => evalBinOp(σ, e0, e1, MultisetIn, pve, c)(Q)
        case _ => sys.error("Expected a (multi)set-typed expression but found %s (%s) of sort %s"
                            .format(e, e.getClass.getName, e.typ))
      }

      case silver.ast.AnySetCardinality(e0) => e0.typ match {
        case _: ast.types.Set => eval(σ, e0, pve, c)((t0, c1) => Q(SetCardinality(t0), c1))
        case _: ast.types.Multiset => eval(σ, e0, pve, c)((t0, c1) => Q(MultisetCardinality(t0), c1))
        case _ => sys.error("Expected a (multi)set-typed expression but found %s (%s) of type %s"
                            .format(e0, e0.getClass.getName, e0.typ))
      }

      case _: ast.InhaleExhale =>
        Failure[ST, H, S](ast.Consistency.createUnexpectedInhaleExhaleExpressionError(e))
		}

    resultTerm
	}

  def withChunkIdentifier(σ: S,
                          locacc: ast.LocationAccess,
                          assertRcvrNonNull: Boolean,
                          pve: PartialVerificationError,
                          c: C)
                         (Q: (ChunkIdentifier, C) => VerificationResult)
                         : VerificationResult =

    locacc match {
      case ast.FieldAccess(eRcvr, field) =>
        eval(σ, eRcvr, pve, c)((tRcvr, c1) =>
          if (assertRcvrNonNull)
            decider.assert(σ, tRcvr !== Null()){
              case true => Q(FieldChunkIdentifier(tRcvr, field.name), c1)
              case false => Failure[ST, H, S](pve dueTo ReceiverNull(locacc))}
          else
            Q(FieldChunkIdentifier(tRcvr, field.name), c1))

      case ast.PredicateAccess(eArgs, predicateName) =>
        evals(σ, eArgs, pve, c)((tArgs, c1) =>
          Q(PredicateChunkIdentifier(predicateName, tArgs), c1))
    }

	private def evalBinOp[T <: Term]
                       (σ: S,
			                  e0: ast.Expression,
                        e1: ast.Expression,
                        termOp: (Term, Term) => T,
                        pve: PartialVerificationError,
			                  c: C)
                       (Q: (T, C) => VerificationResult)
                       : VerificationResult = {

		eval(σ, e0, pve, c)((t0, c1) =>
			eval(σ, e1, pve, c1)((t1, c2) =>
				Q(termOp(t0, t1), c2)))
  }

  private def failIfDivByZero(σ: S,
                              t: Term,
                              eDivisor: ast.Expression,
                              tDivisor: Term,
                              tZero: Term,
                              pve: PartialVerificationError,
                              c: C)
                             (Q: (Term, C) => VerificationResult)
                             : VerificationResult = {

    decider.assert(σ, tDivisor !== tZero){
      case true => Q(t, c)
      case false => Failure[ST, H, S](pve dueTo DivisionByZero(eDivisor))
    }
  }

  private def evalPermOp[PO <: P]
                        (σ: S,
                         e0: ast.Expression,
                         e1: ast.Expression,
                         permOp: (P, P) => PO,
                         pve: PartialVerificationError,
                         c: C)
                        (Q: (PO, C) => VerificationResult)
                        : VerificationResult = {

    evalp(σ, e0, pve, c)((t0, c1) =>
      evalp(σ, e1, pve, c1)((t1, c2) =>
        Q(permOp(t0, t1), c2)))
  }

  /* TODO: The CP-style in which Silicon's main components are written makes it hard to work
   *       with sequences. evalTriggers, evals and execs all share the same pattern, they
   *       essentially recurse over a sequence and accumulate results, where results can be
   *       terms, verification results, contexts, or any combination of these.
   *       It would be nice to find a (probably crazy functional) abstraction that avoids
   *       having to implement that pattern over and over again.
   *
   */
  private def evalTriggers(σ: S, silTriggers: Seq[ast.Trigger], pve: PartialVerificationError, c: C)
                          (Q: (List[Trigger], C) => VerificationResult)
                          : VerificationResult =

    evalTriggers(σ, silTriggers, Nil, pve, c)(Q)

  private def evalTriggers(σ: S,
                           silTriggers: Seq[ast.Trigger],
                           triggers: List[Trigger],
                           pve: PartialVerificationError,
                           c: C)
                          (Q: (List[Trigger], C) => VerificationResult)
                          : VerificationResult = {

    if (silTriggers.isEmpty)
      Q(triggers.reverse, c)
    else
      evalTrigger(σ, silTriggers.head, pve, c)((t, c1) =>
        evalTriggers(σ, silTriggers.tail, t :: triggers, pve, c1)(Q))
  }

  private def evalTrigger(σ: S, trigger: ast.Trigger, pve: PartialVerificationError, c: C)
                         (Q: (Trigger, C) => VerificationResult)
                         : VerificationResult = {

    val (optCachedTriggerTerms, optRemainingTriggerExpressions) =
      trigger.exps.map {
        case ast.Old(e) => e
        case e => e
      }.map {
        case fapp: ast.FuncApp =>
          val cachedTrigger = c.possibleTriggers.get(fapp).collect{case fa: FApp => fa.limitedVersion}

          (cachedTrigger, if (cachedTrigger.isDefined) None else Some(fapp))

        case pt: silver.ast.PossibleTrigger =>
          val cachedTrigger = c.possibleTriggers.get(pt)

          (cachedTrigger, if (cachedTrigger.isDefined) None else Some(pt))

        case e => (None, Some(e))
      }.unzip

    if (optRemainingTriggerExpressions.flatten.nonEmpty)
      /* Reasons for why a trigger wasn't recorded while evaluating the body include:
       *   - It did not occur in the body
       *   - The evaluation of the body terminated early, for example, because the
       *     LHS of an implication evaluated to false
       */
      logger.debug(s"Didn't translate some triggers: ${optRemainingTriggerExpressions.flatten}")

    /* TODO: Translate remaining triggers - which is currently not directly possible.
     *       For example, assume a conjunction f(x) && g(x) where f(x) is the
     *       precondition of g(x). This gives rise to the trigger {f(x), g(x)}.
     *       If the two trigger expressions are evaluated individually, evaluating
     *       the second will fail because its precondition doesn't hold.
     *       For example, let f(x) be "x in xs" (and assume that this, via other
     *       path conditions, implies that x != null), and let g(x) be "y.f in xs".
     *       Evaluating the latter will currently fail when evaluating y.f because
     *       y on its own (i.e., without having assumed y in xs) might be null.
     *
     *       What should probably be done is to merely translate (instead of
     *       evaluate) triggers, where the difference is that translating does not
     *       entail any checks such as checking for non-nullity.
     *       In case of applications of heap. dep. functions this won't be
     *       straight-forward, because the resulting FApp-term expects a snapshot,
     *       which is computed by (temporarily) consuming the function's
     *       precondition.
     *       We could replace each concrete snapshot occurring in an FApp-term by
     *       a quantified snapshot, but that might make the chosen triggers invalid
     *       because some trigger sets might no longer cover all quantified
     *       variables.
     */
//    evals(σ, optRemainingTriggerExpressions.flatten, pve, c)((ts, c1) =>
//      Q(Trigger(ts ++ fappTriggers.flatten), c1))
    Q(Trigger(optCachedTriggerTerms.flatten), c)
  }

  /* Evaluates `e0` to `t0`, assumes `t0Transformer(t0)`, and afterwards only
   * evaluates `e1` if the current state is consistent. That is, `e1` is only
   * evaluated if `t0Transformer(t0)` does not contradict the current path
   * conditions. This method can be used to evaluate short-circuiting operators
   * such as conjunction, disjunction or implication.
   *
   * Attention: `e1` is not expected to branch; if it does, an exception will be
   * thrown.
   */
  private def evalDependently(σ: S,
                              e0: ast.Expression,
                              e1: ast.Expression,
                              t0Transformer: Term => Term,
                              pve: PartialVerificationError, c: C)
                             (Q: (Term, Option[Term], C) => VerificationResult)
                             : VerificationResult = {

      var πPre: Set[Term] = Set()
      var optT1: Option[Term] = None /* e1 won't be evaluated if e0 cannot be satisfied */
      var πAux: Set[Term] = Set()
      var optInnerC: Option[C] = None

      eval(σ, e0, pve, c)((t0, c1) => {
        πPre = decider.π

        decider.pushScope()

        val guard = t0Transformer(t0)
        val r =
          branch(σ, guard, c1,
            (c2: C) =>
              eval(σ, e1, pve, c2)((t1, c3) => {
                assert(optT1.isEmpty, s"Unexpected branching occurred while locally evaluating $e1")
                optT1 = Some(t1)
                πAux = decider.π -- (πPre + guard)
                  /* Removing guard from πAux is crucial, it is not part of the aux. terms */
                optInnerC = Some(c3)
                Success()}),
            (c2: C) =>
              Success())

        decider.popScope()

        r && {
          val tAux = state.terms.utils.BigAnd(πAux)
          assume(tAux)
          Q(t0, optT1, optInnerC.getOrElse(c1))}})
  }

	override def pushLocalState() {
		fappCacheFrames = fappCache +: fappCacheFrames
		super.pushLocalState()
	}

	override def popLocalState() {
		fappCache = fappCacheFrames.head
		fappCacheFrames = fappCacheFrames.tail
		super.popLocalState()
	}
}<|MERGE_RESOLUTION|>--- conflicted
+++ resolved
@@ -168,18 +168,11 @@
           })
 
       case fa: ast.FieldAccess if quantifiedChunkHelper.isQuantifiedFor(σ.h, fa.field.name) =>
-<<<<<<< HEAD
-        eval(σ, fa.rcv, pve, c)((tRcvr, c1) => {
-          assert(c1.quantifiedVariables.length <= 1,
-                 s"Expected at most one quantified variable, but found ${c1.quantifiedVariables}")
-          quantifiedChunkHelper.withPotentiallyQuantifiedValue(σ, σ.h, tRcvr, c1.quantifiedVariables.headOption, fa.field, pve, fa, c1)((t) => {
-=======
           eval(σ, fa.rcv, pve, c)((tRcvr, c1) => {
           val qvarsInRcvr = c1.quantifiedVariables.filter(qv => tRcvr.existsDefined{case `qv` => true})
           assert(qvarsInRcvr.length <= 1,
                  s"Expected receiver to contain at most one quantified variable, but found $qvarsInRcvr in $tRcvr")
           quantifiedChunkHelper.withPotentiallyQuantifiedValue(σ, σ.h, tRcvr, qvarsInRcvr.headOption, fa.field, pve, fa, c1)((t) => {
->>>>>>> 59a35dd5
 //          val c2 = c1.snapshotRecorder match {
 //            case Some(sr) =>
 //              c1.copy(snapshotRecorder = Some(sr.copy(locToChunk = sr.locToChunk + (fa -> t))))
