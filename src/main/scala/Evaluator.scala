package semper
package silicon

import scala.collection.immutable.Stack
import com.weiglewilczek.slf4s.Logging
import sil.verifier.PartialVerificationError
import sil.verifier.errors.PreconditionInAppFalse
import sil.verifier.reasons.{InsufficientPermission, DivisionByZero, ReceiverNull, NonPositivePermission}
import reporting.{LocalIfBranching, Bookkeeper, Evaluating, DefaultContext, LocalAndBranching,
    ImplBranching, IfBranching, LocalImplBranching, LocalOrBranching}
import interfaces.{Evaluator, Consumer, Producer, VerificationResult, Failure, Success}
import interfaces.state.{ChunkIdentifier, Store, Heap, PathConditions, State, StateFormatter, StateFactory,
    FieldChunk}
import interfaces.decider.Decider
import interfaces.reporting.TraceView
import state.{MagicWandChunk, PredicateChunkIdentifier, FieldChunkIdentifier, SymbolConvert, DirectChunk}
import state.terms._
import state.terms.implicits._
import supporters.MagicWandSupporter

trait DefaultEvaluator[
                       ST <: Store[ST],
                       H <: Heap[H],
                       PC <: PathConditions[PC],
											 S <: State[ST, H, S],
											 TV <: TraceView[TV, ST, H, S]]
		extends Evaluator[DefaultFractionalPermissions, ST, H, S, DefaultContext[ST, H, S], TV] with HasLocalState
		{ this: Logging with Consumer[DefaultFractionalPermissions, DirectChunk, ST, H, S, DefaultContext[ST, H, S], TV]
										with Producer[DefaultFractionalPermissions, ST, H, S, DefaultContext[ST, H, S], TV]
										with Brancher[ST, H, S, DefaultContext[ST, H, S], TV] =>

  private type C = DefaultContext[ST, H, S]
  private type P = DefaultFractionalPermissions

	protected val decider: Decider[P, ST, H, PC, S, C]
	import decider.{fresh, assume}

	protected val stateFactory: StateFactory[ST, H, S]
	import stateFactory._

	protected val symbolConverter: SymbolConvert
	import symbolConverter.toSort

	protected val chunkFinder: ChunkFinder[P, ST, H, S, C, TV]
  protected val stateUtils: StateUtils[ST, H, PC, S, C]
  protected val magicWandSupporter: MagicWandSupporter[ST, H, PC, S, C]
	protected val stateFormatter: StateFormatter[ST, H, S, String]
	protected val config: Config
	protected val bookkeeper: Bookkeeper

	private var fappCache: Map[Term, Set[Term]] = Map()
	private var fappCacheFrames: Stack[Map[Term, Set[Term]]] = Stack()

	def evals(σ: S, es: Seq[ast.Expression], pve: PartialVerificationError, c: C, tv: TV)
			     (Q: (List[Term], C) => VerificationResult)
           : VerificationResult =

		evals2(σ, es, Nil, pve, c, tv)((ts, c1) =>
			Q(ts, c1))

	def evalp(σ: S, p: ast.Expression, pve: PartialVerificationError, c: C, tv: TV)
			     (Q: (P, C) => VerificationResult)
           : VerificationResult = {

    eval(σ, p, pve, c, tv)((tp, c1) => tp match {
      case fp: DefaultFractionalPermissions => Q(fp, c1)
      case _ => Q(TermPerm(tp), c1)})
  }

	private def evals2(σ: S,
                     es: Seq[ast.Expression],
                     ts: List[Term],
                     pve: PartialVerificationError,
                     c: C,
                     tv: TV)
                    (Q: (List[Term], C) => VerificationResult)
                    : VerificationResult = {

		if (es.isEmpty)
			Q(ts.reverse, c)
		else
			eval(σ, es.head, pve, c, tv)((t, c1) =>
				evals2(σ, es.tail, t :: ts, pve, c1, tv)(Q))
	}

	def eval(σ: S, e: ast.Expression, pve: PartialVerificationError, c: C, tv: TV)
          (Q: (Term, C) => VerificationResult)
          : VerificationResult = {

		eval2(σ, e, pve, c, tv)((t, c1) =>
			Q(t, c1))
  }

  protected def eval2(σ: S, e: ast.Expression, pve: PartialVerificationError, c: C, tv: TV)
                     (Q: (Term, C) => VerificationResult)
                     : VerificationResult = {

    val tv1 = tv.stepInto(c, Evaluating[ST, H, S](σ, e))

    internalEval(σ, e, pve, c, tv1)((t, c1) => {
      tv1.currentStep.σPost = σ
      Q(t, c1)
    })
  }

	/* Attention: Only use eval(σ, e, m, c, tv)(Q) inside of internalEval, because
	 *   - eval adds an "Evaluating" operation to the context
	 *   - eval sets the source node of the resulting term
	 */
	private def internalEval(σ: S, e: ast.Expression, pve: PartialVerificationError, c: C, tv: TV)
                          (Q: (Term, C) => VerificationResult)
                          : VerificationResult = {

		/* For debugging only */
		e match {
			case  _: ast.True | _: ast.False | _: ast.NullLiteral | _: ast.IntegerLiteral | _: ast.FullPerm | _: ast.NoPerm
          | _: ast.Variable | _: ast.WildcardPerm | _: ast.FractionalPerm | _: ast.ResultLiteral
          | _: ast.WildcardPerm | _: ast.FieldAccess =>

			case _ =>
        logger.debug(s"\nEVAL ${e.pos}: $e")
				logger.debug(stateFormatter.format(σ))
        if (c.reserveHeap.nonEmpty)
          logger.debug("hR = " + stateFormatter.format(c.reserveHeap.get))
        decider.prover.logComment(s"[eval] $e")
		}

    /* Since commit 0cf1f26, evaluating unfoldings is a local operation, and it
     * might be tempting to think that we don't need to locally evaluate
     * Implies and Ite anymore. However, that is not true, because not all of
     * them occur in the context of an unfolding. They can also occur in a
     * pre/postcondition such as 'requires b1 ==> b2', in which case Silicon
     * still shouldn't branch.
     */

    /* TODO: LocalEvaluationResults collect contexts as well.
     *       However, only one context can be passed on to Q, and currently
     *       the one from the first LocalEvaluationResult is taken.
     *       This shouldn't be much of a problem, except maybe for debugging,
     *       as long as the context doesn't keep track of any crucial
     *       information. This may not always be the case, however. E.g., the
     *       Wands-Silicon prototype (for the rejected FM'14 paper) uses the
     *       context to record the reserve heap.
     */
    
    val resultTerm = e match {
      case ast.True() => Q(True(), c)
      case ast.False() => Q(False(), c)

      case ast.NullLiteral() => Q(Null(), c)
      case ast.IntegerLiteral(bigval) => Q(IntLiteral(bigval), c)

      case ast.Equals(e0, e1) => evalBinOp(σ, e0, e1, Eq, pve, c, tv)(Q)
      case ast.Unequals(e0, e1) => evalBinOp(σ, e0, e1, (p0: Term, p1: Term) => Not(Eq(p0, p1)), pve, c, tv)(Q)

      case v: ast.Variable => Q(σ.γ(v), c)

      case _: ast.FullPerm => Q(FullPerm(), c)
      case _: ast.NoPerm => Q(NoPerm(), c)

      case ast.FractionalPerm(e0, e1) =>
        evalPermOp(σ, e0, e1, (t0, t1) => FractionPerm(t0, t1), pve, c, tv)((tFP, c1) =>
          failIfDivByZero(tFP, e1, tFP.d, TermPerm(0), pve, c1, tv)(Q))

      case _: ast.WildcardPerm =>
        val (tVar, tConstraints) = stateUtils.freshARP()
        assume(tConstraints)
        Q(WildcardPerm(tVar), c)

      case _: ast.EpsilonPerm =>
        sys.error(s"Found unexpected expression $e (${e.getClass.getName}})")
//        Q(EpsilonPerm(), c)

      case ast.CurrentPerm(locacc) =>
        withChunkIdentifier(σ, locacc, true, pve, c, tv)((id, c1) =>
          decider.getChunk[DirectChunk](σ.h, id) match {
            case Some(ch) => Q(ch.perm, c1)
            case None => Q(NoPerm(), c1)
          })

      case fa: ast.FieldAccess =>
        withChunkIdentifier(σ, fa, true, pve, c, tv)((id, c1) => {
          decider.getChunk[FieldChunk](σ.h, id) match {
            case Some(ch) =>
              Q(ch.value, c)
            case None if c.reserveEvalHeap.nonEmpty =>
              decider.getChunk[FieldChunk](c.reserveEvalHeap.get, id) match {
                case Some(ch) => Q(ch.value, c)
                case None => Failure[C, ST, H, S, TV](pve dueTo InsufficientPermission(fa), c, tv)
              }
            case None =>
              Failure[C, ST, H, S, TV](pve dueTo InsufficientPermission(fa), c, tv)}})

      case ast.Not(e0) =>
        eval(σ, e0, pve, c, tv)((t0, c1) =>
          Q(Not(t0), c1))

      case ast.IntNeg(e0) =>
        eval(σ, e0, pve, c, tv)((t0, c1) =>
          Q(Minus(0, t0), c1))

      case ast.Old(e0) => eval(σ \ σ.g, e0, pve, c, tv)(Q)
      case ast.PackageOld(e0) => eval(σ \ c.poldHeap.get, e0, pve, c, tv)(Q)
      case ast.ApplyOld(e0) => eval(σ \ c.givenHeap.get, e0, pve, c, tv)(Q)

      /* Strict evaluation of AND */
      case ast.And(e0, e1) if config.disableShortCircuitingEvaluations() =>
        evalBinOp(σ, e0, e1, And, pve, c, tv)(Q)

      /* Short-circuiting evaluation of AND */
      case ast.And(e0, e1) =>
        /* TODO: It should no longer be possible to accumulate local results, because
         *       all branching constructs are locally evaluated themselves.
         *       Hence, implement evaluation of AND similar to that of OR.
         *       Try to reuse code!
         */
        var πPre: Set[Term] = Set()
        var t0: Option[Term] = None
        var localResults: List[LocalEvaluationResult] = Nil

        eval(σ, e0, pve, c, tv)((_t0, c1) => {
          assert(t0.isEmpty || t0.get == _t0, s"Unexpected difference: $t0 vs ${_t0}")

          t0 = Some(_t0)
          πPre = decider.π

          decider.pushScope()
          /* TODO: Add a branch-function that only takes a true-continuation.
          *       Give it a more appropriate name, one that expresses
          *       that it is more a continue-if-no-contradiction thing.
          */
          val r =
            branchLocally(t0.get, c1, tv, LocalAndBranching(e0, t0.get),
              (c2: C, tv1: TV) =>
                eval(σ, e1, pve, c2, tv1)((_t1, c3) => {
                  localResults ::= LocalEvaluationResult(guards, _t1, decider.π -- (πPre + t0.get), c3)
                  Success[C, ST, H, S](c3)}),
              (c2: C, tv1: TV) => Success[C, ST, H, S](c2))

          decider.popScope()

          r && {
            checkReserveHeaps(localResults)
            val (t1: Term, tAux: Set[Term]) = combine(localResults)
            val tAnd = And(t0.get, t1)
            assume(tAux)
            Q(tAnd, localResults.headOption.map(_.context).getOrElse(c1))}})

      /* Strict evaluation of OR */
      case ast.Or(e0, e1) if config.disableShortCircuitingEvaluations() =>
        evalBinOp(σ, e0, e1, Or, pve, c, tv)(Q)

      /* Short-circuiting evaluation of OR */
      case ast.Or(e0, e1) =>
        /* Evaluating the disjuncts should never non-locally branch, because
         *   1. OR may not contain any access predicates, and consequently no impure conditionals
         *   2. OR may contain an unfolding, but it will be evaluated locally, thus any
         *      potential branching should not be witnessed by the evaluation of OR.
         * It should therefore not be necessary to accumulate local evaluation results, or to
         * consider the brancher guards.
         */
        var πPre: Set[Term] = Set()
        var t0: Option[Term] = None
        var t1: Option[Term] = None
        var πt1: Set[Term] = Set()

        eval(σ, e0, pve, c, tv)((_t0, c1) => {
          assert(t0.isEmpty, s"Unexpected branching occurred while locally evaluating $e0")
          t0 = Some(_t0)
          πPre = decider.π

          decider.pushScope()
          /* TODO: See comment to short-circuiting evaluation of AND */
          val t0Neg = Not(t0.get)
          val r =
            branchLocally(t0Neg, c1, tv, LocalOrBranching(e0, t0Neg),
              (c2: C, tv1: TV) =>
                eval(σ, e1, pve, c2, tv1)((_t1, c3) => {
                  assert(t1.isEmpty, s"Unexpected branching occurred while locally evaluating $e1")
                  t1 = Some(_t1)
                  πt1 = decider.π -- (πPre + t0Neg) /* Removing t0Neg from πt1 is crucial! */
                  Success[C, ST, H, S](c3)}),
              (c2: C, tv1: TV) => Success[C, ST, H, S](c2))
          decider.popScope()

          r && {
            val tAux = state.terms.utils.BigAnd(πt1)
            val tOr = Or(t0.get, t1.getOrElse(True()))
            assume(tAux)
            Q(tOr, c1)}})

      case _: ast.Implies if config.disableLocalEvaluations() => nonLocalEval(σ, e, pve, c, tv)(Q)

      case impl @ ast.Implies(e0, e1) =>
        /* - Problem with Implies(e0, e1) is that simply evaluating e1 after e0
         *   fails if e0 establishes a precondition of e1
         * - Hence we have to assume e0 when evaluating e1, but revoke that
         *   assumption afterwards
         * - We also have to keep track of all path conditions that result from
         *   the evaluation of e0 and e1
         */

        val πPre: Set[Term] = decider.π
          /* Initial set of path conditions */

        var πIf: Set[Term] = Set()
          /* Path conditions assumed while evaluating the antecedent */
        var tEvaluatedIf: Term = False()
          /* The term the antecedent actually evaluates too. */

        var localResults: List[LocalEvaluationResult] = Nil

        decider.pushScope()
        val r =
          eval(σ, e0, pve, c, tv)((t0, c1) => {
            val πDiff = decider.π -- πPre

            assert(tEvaluatedIf == False() || tEvaluatedIf == t0, s"Unexpected difference: $tEvaluatedIf vs $t0")
            assert(πIf.isEmpty || πIf == πDiff, s"Unexpected difference: $πIf vs $πDiff")

            πIf = πDiff
            tEvaluatedIf = t0

            branchLocally(t0, c1, tv, LocalImplBranching[ST, H, S](e0, t0),
              (c2: C, tv1: TV) =>
                eval(σ, e1, pve, c2, tv1)((t1, c3) => {
                  localResults ::= LocalEvaluationResult(guards, t1, decider.π -- (πPre ++ πIf + tEvaluatedIf), c3)
                  Success[C, ST, H, S](c3)}),
              (c2: C, _) => Success[C, ST, H, S](c2))})

        decider.popScope()

        r && {
          checkReserveHeaps(localResults)

          /* The additional path conditions gained while evaluating the
           * antecedent can be assumed in any case.
           * If the antecedent holds, then the additional path conditions
           * related to the consequent can also be assumed.
           */

          val (tActualThen: Term, tAuxThen: Set[Term]) = combine(localResults)
          val tAuxIf = state.terms.utils.BigAnd(πIf)

          val tImplies = Implies(tEvaluatedIf, tActualThen)
          val tAuxImplies = Implies(tEvaluatedIf, state.terms.utils.BigAnd(tAuxThen))

          assume(Set(tAuxIf, tAuxImplies))
          Q(tImplies, localResults.headOption.map(_.context).getOrElse(c))}

      case _: ast.Ite if config.disableLocalEvaluations() => nonLocalEval(σ, e, pve, c, tv)(Q)

      case ite @ ast.Ite(e0, e1, e2) =>
        val πPre: Set[Term] = decider.π
        var πIf: Option[Set[Term]] = None
        var tActualIf: Option[Term] = None

        var localResultsThen: List[LocalEvaluationResult] = Nil
        var localResultsElse: List[LocalEvaluationResult] = Nil

        decider.pushScope()

        val r =
          eval(σ, e0, pve, c, tv)((t0, c1) => {
            val πDiff = decider.π -- πPre

            assert(tActualIf.isEmpty || tActualIf.get == t0, s"Unexpected difference: $tActualIf vs $t0")
            assert(πIf.isEmpty || πIf.get == πDiff, s"Unexpected difference: $πIf vs $πDiff")

            πIf = Some(πDiff)
            tActualIf = Some(t0)

            branchLocally(t0, c1, tv, LocalIfBranching[ST, H, S](e0, t0),
              (c2: C, tv1: TV) => {
                eval(σ, e1, pve, c2, tv1)((t1, c3) => {
                  localResultsThen ::= LocalEvaluationResult(guards, t1, decider.π -- (πPre ++ πIf.get + t0), c3)
                  Success[C, ST, H, S](c3)})},

              (c2: C, tv1: TV) => {
                eval(σ, e2, pve, c2, tv1)((t2, c3) => {
                  localResultsElse ::= LocalEvaluationResult(guards, t2, decider.π -- (πPre ++ πIf.get + Not(t0)), c3)
                  Success[C, ST, H, S](c3)})})})

        decider.popScope()

        val localResults = localResultsThen ::: localResultsElse

        r && {
          checkReserveHeaps(localResults)

          /* Conjunct all auxiliary terms (sort: bool). */
          val tAuxIf: Term = state.terms.utils.BigAnd(πIf.getOrElse(Set(False())))

          val tActualThenVar = fresh("actualThen", toSort(e1.typ))
          val tActualElseVar = fresh("actualElse", toSort(e2.typ))

          /* TODO: Does it increase prover performance if the actualXXXVar terms include tActualIf in the
           *       antecedent of the implication? I.e. 'guard && tActualIf ==> actualResult'? */
          val (tActualThen: Term, tAuxThen: Set[Term]) = combine(localResultsThen, tActualThenVar === _)
          val (tActualElse: Term, tAuxElse: Set[Term]) = combine(localResultsElse, tActualElseVar === _)

          /* Ite with auxiliary terms */
          val tAuxIte = Ite(tActualIf.getOrElse(False()),
                            state.terms.utils.BigAnd(tAuxThen),
                            state.terms.utils.BigAnd(tAuxElse))

          /* Ite with the actual results of the evaluation */
          val tActualIte =
            Ite(tActualIf.getOrElse(False()),
                if (localResultsThen.nonEmpty) tActualThenVar else fresh("$deadThen", toSort(e1.typ)),
                if (localResultsElse.nonEmpty) tActualElseVar else fresh("$deadElse", toSort(e2.typ)))

          val actualTerms = And(tActualThen, tActualElse)

          assume(Set(tAuxIf, tAuxIte, actualTerms))
          Q(tActualIte, localResults.headOption.map(_.context).getOrElse(c))}

      /* Integers */

      case ast.IntPlus(e0, e1) =>
        evalBinOp(σ, e0, e1, Plus, pve, c, tv)(Q)

      case ast.IntMinus(e0, e1) =>
        evalBinOp(σ, e0, e1, Minus, pve, c, tv)(Q)

      case ast.IntTimes(e0, e1) =>
        evalBinOp(σ, e0, e1, Times, pve, c, tv)(Q)

      case ast.IntDiv(e0, e1) =>
        evalBinOp(σ, e0, e1, Div, pve, c, tv)((tDiv, c1) =>
          failIfDivByZero(tDiv, e1, tDiv.p1, 0, pve, c1, tv)(Q))

      case ast.IntMod(e0, e1) =>
        evalBinOp(σ, e0, e1, Mod, pve, c, tv)((tMod, c1) =>
          failIfDivByZero(tMod, e1, tMod.p1, 0, pve, c1, tv)(Q))

      case ast.IntLE(e0, e1) =>
        evalBinOp(σ, e0, e1, AtMost, pve, c, tv)(Q)

      case ast.IntLT(e0, e1) =>
        evalBinOp(σ, e0, e1, Less, pve, c, tv)(Q)

      case ast.IntGE(e0, e1) =>
        evalBinOp(σ, e0, e1, AtLeast, pve, c, tv)(Q)

      case ast.IntGT(e0, e1) =>
        evalBinOp(σ, e0, e1, Greater, pve, c, tv)(Q)

      /* Permissions */

      case ast.PermPlus(e0, e1) =>
        evalPermOp(σ, e0, e1, (t0, t1) => t0 + t1, pve, c, tv)(Q)

      case ast.PermMinus(e0, e1) =>
        evalPermOp(σ, e0, e1, (t0, t1) => t0 - t1, pve, c, tv)(Q)

      case ast.PermTimes(e0, e1) =>
        evalPermOp(σ, e0, e1, (t0, t1) => t0 * t1, pve, c, tv)(Q)

      case ast.IntPermTimes(e0, e1) =>
        eval(σ, e0, pve, c, tv)((t0, c1) =>
          evalp(σ, e1, pve, c1, tv)((t1, c2) =>
            Q(IntPermTimes(t0, t1), c2)))

      case ast.PermLE(e0, e1) =>
        evalBinOp(σ, e0, e1, AtMost, pve, c, tv)(Q)

      case ast.PermLT(e0, e1) =>
        evalBinOp(σ, e0, e1, Less, pve, c, tv)(Q)

      case ast.PermGE(e0, e1) =>
        evalBinOp(σ, e0, e1, AtLeast, pve, c, tv)(Q)

      case ast.PermGT(e0, e1) =>
        evalBinOp(σ, e0, e1, Greater, pve, c, tv)(Q)

      /* Others */

      /* Domains not handled directly */
      case dfa @ ast.DomainFuncApp(func, eArgs, _) =>
        evals(σ, eArgs, pve, c, tv)((tArgs, c1) => {
          val inSorts = tArgs map (_.sort)
          val outSort = toSort(dfa.typ)
          val fi = symbolConverter.toFunction(func, inSorts :+ outSort)
          Q(DomainFApp(fi, tArgs), c1)})

      /* TODO: Implement a non-local evaluation of quantifiers. */

      case quant: ast.Quantified =>
        val body = quant.exp
        val vars = quant.variables map (_.localVar)

        val (tQuantOp, silTriggers) = quant match {
          case fa: ast.Forall => (Forall, fa.autoTrigger.triggers)
          case _: ast.Exists => (Exists, Seq())
        }

        /* Why so cumbersome? Why not simply eval(..., tBody => Q(..., tBody))?
         *  - Assume we have a quantification forall x: int :: x > 0 ==> f(x) > 0
         *  - Evaluating the body yields a term Implies(lhs, rhs) which will be
         *    used as the body if the Quantification term
         *  - The evaluation also yields additional path conditions, for example
         *    the relation between the function application and the evaluated
         *    function body, e.g. f(x) == 2x
         *  - These are not returned but added to the path conditions during they
         *    evaluation of the function application
         *  - However, we need them to occur inside the quantification, not
         *    outside of it, because assumptions outside of the quantification
         *    will not be considered even if the quantified variable occurs in
         *    them due to the scope of the quantified variables
         *  - We thus have to determine these additional path conditions
         *    to be able to include them in the quantification
         */

        val πPre: Set[Term] = decider.π
        var localResults: List[LocalEvaluationResult] = Nil
        var triggers: List[Trigger] = Nil

        decider.pushScope()

        val tVars = vars map (v => fresh(v.name, toSort(v.typ)))
        val γVars = Γ(vars zip tVars)
        val σQuant = σ \+ γVars

        val r =
          evalTriggers(σQuant, silTriggers, pve, c, tv)((_triggers, c1) =>
            eval(σQuant, body, pve, c1, tv)((tBody, c2) => {
              triggers = _triggers
              localResults ::= LocalEvaluationResult(guards, tBody, decider.π -- πPre, c2)

              /* We could call Q directly instead of returning Success, but in
               * that case the path conditions πDelta would also be outside of
               * the quantification. Since they are not needed outside of the
               * quantification we go the extra mile to get ride of them in order
               * to not pollute the path conditions.
               *
               * Actually, only path conditions in which the quantified variable
               * occurrs are waste, others, especially $combine-terms, are actually
               * of interest and should be in the path conditions to avoid the
               * 'fapp-requires-separating-conjunction-fresh-snapshots' problem,
               * which is currently overcome by caching fapp-terms.
               */
              Success[C, ST, H, S](c2)}))

        decider.prover.logComment(s"END EVAL QUANT $quant")
        decider.popScope()

        r && {
          checkReserveHeaps(localResults)
          val (tActual: Term, tAux: Set[Term]) = combine(localResults)
          /* TODO: Translate triggers as well */
          val tQuantAux = Quantification(tQuantOp, tVars, state.terms.utils.BigAnd(tAux), triggers)
          val tQuant = Quantification(tQuantOp, tVars, tActual, triggers)
          assume(tQuantAux)
          Q(tQuant, localResults.headOption.map(_.context).getOrElse(c))}

      case fapp @ ast.FuncApp(func, eArgs) =>
        val err = PreconditionInAppFalse(fapp)

        evals2(σ, eArgs, Nil, pve, c, tv)((tArgs, c2) => {
          bookkeeper.functionApplications += 1
          val insγ = Γ(func.formalArgs.map(_.localVar).zip(tArgs))
          val σ2 = σ \ insγ
          val pre = ast.utils.BigAnd(func.pres)
          consume(σ2, FullPerm(), pre, err, c2, tv)((_, s, _, c3) => {
            val tFA = FApp(symbolConverter.toFunction(func), s.convert(sorts.Snap), tArgs)
            if (fappCache.contains(tFA)) {
              logger.debug("[Eval(FApp)] Took cache entry for " + fapp)
              val piFB = fappCache(tFA)
              assume(piFB)
              Q(tFA, c3)
            } else {
              val σ3 = σ2 \+ (func.result, tFA)
              /* Break recursive cycles */
              if (c3.cycles(func) < config.unrollFunctions()) {
                val c3a = c3.incCycleCounter(func)
                val πPre = decider.π
                val post = ast.utils.BigAnd(func.posts)
                if (true) {
                  bookkeeper.functionBodyEvaluations += 1
                  eval(σ3, func.exp, pve, c3a, tv)((tFB, c4) =>
                    eval(σ3, post, pve, c4, tv)((tPost, c5) => {
                      val c5a = c5.decCycleCounter(func)
                      val tFAEqFB = Implies(state.terms.utils.BigAnd(guards), tFA === tFB)
                      if (!config.disableFunctionApplicationCaching())
                        fappCache += (tFA -> (decider.π -- πPre + tFAEqFB + tPost))
                      assume(Set(tFAEqFB, tPost))
                      Q(tFA, c5a)}))
                } else {
                  /* Function body is invisible, use postcondition instead */
                    eval(σ3, post, pve, c3a, tv)((tPost, c4) => {
                      val c4a = c4.decCycleCounter(func)
                      if (!config.disableFunctionApplicationCaching())
                        fappCache += (tFA -> (decider.π -- πPre + tPost))
                      assume(tPost)
                      Q(tFA, c4a)})}
              } else {
                /* Unfolded the function often enough already. We still need to
                 * evaluate the postcondition, though, because Z3 might
                 * otherwise not know enough about the recursive call.
                 * For example, that the length of a list is always positive.
                 */
                val post = ast.utils.BigAnd(func.posts)

                /* TODO: Probably doesn't detect mutuall recursion. */
                val badPostcondition =
                  post existsDefined {
                    case ast.FuncApp(someFunc, _) if func.name == someFunc.name =>
                  }

                if (badPostcondition)
                  sys.error(  "Silicon cannot handle function postconditions that mention the function itself. "
                            + "Try to replace the function application by 'result', if possible.")

                val πPre = decider.π
                eval(σ3, post, pve, c3, tv)((tPost, c4) => {
                  if (!config.disableFunctionApplicationCaching())
                    fappCache += (tFA -> (decider.π -- πPre + tPost))
                  assume(tPost)
                  Q(tFA, c4)})}}})})

      /* Prover hint expressions */

      case _: ast.Unfolding if config.disableLocalEvaluations() => nonLocalEval(σ, e, pve, c, tv)(Q)

      /* TODO: Try to merge the code from Evaluator and Executor for fold/folding and unfold/unfolding. */

      case ast.Unfolding(
                acc @ ast.PredicateAccessPredicate(ast.PredicateAccess(eArgs, predicate), ePerm),
                eIn) =>

        /* Unfolding only has a temporary effect on the current heap because
         * the resulting heap is not forwarded to the final continuation.
         */

        var πPre: Set[Term] = Set()
        var tPerm: Option[Term] = None
        var localResults: List[LocalEvaluationResult] = Nil

        if (c.cycles(predicate) < 2 * config.unrollFunctions()) {
          val c0a = c.incCycleCounter(predicate)

          val r =
            evalp(σ, ePerm, pve, c0a, tv)((_tPerm, c1) => {
              assert(tPerm.isEmpty || tPerm.get == _tPerm, s"Unexpected difference: $tPerm vs ${_tPerm}")
              tPerm = Some(_tPerm)
              πPre = decider.π
              if (decider.isPositive(_tPerm))
                evals(σ, eArgs, pve, c1, tv)((tArgs, c2) =>
                  consume(σ, FullPerm(), acc, pve, c2, tv)((σ1, snap, _, c3) => {
                    val insγ = Γ(predicate.formalArgs map (_.localVar) zip tArgs)
                    produce(σ1 \ insγ, s => snap.convert(s), _tPerm, predicate.body, pve, c3, tv)((σ2, c4) => {
                      val c4a = c4.decCycleCounter(predicate)
                      val σ3 = σ2 \ (g = σ.g, γ = σ.γ)
                      eval(σ3, eIn, pve, c4a, tv)((tIn, c5) => {
                        localResults ::= LocalEvaluationResult(guards, tIn, decider.π -- πPre, c5)
                        Success[C, ST, H, S](c3)})})}))
              else
                Failure[C, ST, H, S, TV](pve dueTo NonPositivePermission(ePerm), c1, tv)})

          r && {
            checkReserveHeaps(localResults)
            val tActualInVar = fresh("actualIn", toSort(eIn.typ))
            val (tActualIn: Term, tAuxIn: Set[Term]) = combine(localResults, tActualInVar === _)
              /* TODO: See comment about performance in case ast.Ite */
            assume(tAuxIn + tActualIn)
            Q(tActualInVar, localResults.headOption.map(_.context).getOrElse(c))}
        } else
          sys.error("Recursion that does not go through a function, e.g., a predicate such as " +
            "P {... && next != null ==> unfolding next.P in e} is currently not " +
            "supported. It should be  possible to wrap 'unfolding next.P in e' " +
<<<<<<< HEAD
            "in a function, which is then invoked from the predicate body.\n" +
            "Offending node: " + e)

      case _: ast.Folding if config.disableLocalEvaluations() =>
        sys.error("Non-local evaluation hasn't yet been implemented for folding-expressions")

      case ast.Folding(
              acc @ ast.PredicateAccessPredicate(ast.PredicateAccess(eArgs, predicate), ePerm),
              eIn) =>

        var πPre: Set[Term] = Set()
        var tPerm: Option[Term] = None
        var localResults: List[LocalEvaluationResult] = Nil

        if (c.cycles(predicate) < 2 * config.unrollFunctions()) {
          val c0a = c.incCycleCounter(predicate)

          val r =
            evalp(σ, ePerm, pve, c0a, tv)((_tPerm, c1) => {
              assert(tPerm.isEmpty || tPerm.get == _tPerm, s"Unexpected difference: $tPerm vs ${_tPerm}")
              tPerm = Some(_tPerm)
              πPre = decider.π // TODO: Why here? Why not after evals(eArgs)?
              if (decider.isPositive(_tPerm))
                evals(σ, eArgs, pve, c1, tv)((tArgs, c2) => {
                  val insγ = Γ(predicate.formalArgs map (_.localVar) zip tArgs)
                  consume(σ \ insγ, FullPerm(), predicate.body, pve, c2, tv)((σ1, snap, chs, c3) => { // TODO: What to do with the consumed chunks?
                    produce(σ1 \ σ.γ, s => snap.convert(s), _tPerm, acc, pve, c3, tv)((σ2, c4) => {
                      val c4a = c4.decCycleCounter(predicate)
                      val σ3 = σ2 \ (g = σ.g, γ = σ.γ) // TODO: Why g = σ.g? Was in 'unfolding' already.
                      eval(σ3, eIn, pve, c4a, tv)((tIn, c5) => {
                        localResults ::= LocalEvaluationResult(guards, tIn, decider.π -- πPre, c5)
                        Success[C, ST, H, S](c3)})})})})
              else
                Failure[C, ST, H, S, TV](pve dueTo NonPositivePermission(ePerm), c1, tv)})

          r && {
            checkReserveHeaps(localResults)
            val tActualInVar = fresh("actualIn", toSort(eIn.typ))
            val (tActualIn: Term, tAuxIn: Set[Term]) = combine(localResults, tActualInVar === _)
            /* TODO: See comment about performance in case ast.Ite */
            assume(tAuxIn + tActualIn)
            Q(tActualInVar, localResults.headOption.map(_.context).getOrElse(c))}
        } else
          sys.error("Recursion that does not go through a function, e.g., a predicate such as " +
            "P {... && next != null ==> folding next.P in e} is currently not " +
            "supported. It should be  possible to wrap 'folding next.P in e' " +
=======
>>>>>>> fc2dd5a9
            "in a function, which is then invoked from the predicate body.\n" +
            "Offending node: " + e)

      case ast.Applying(eWand, eIn) =>
        val πPre = decider.π
        var localResults: List[LocalEvaluationResult] = Nil
        val (wand, wandValues) = magicWandSupporter.resolveWand(σ, eWand)

        val r =
          consume(σ \+ Γ(wandValues), FullPerm(), wand, pve, c.copy(reinterpretWand = false), tv)((σ1, _, chs, c1) => {
            assert(chs.size == 1 && chs(0).isInstanceOf[MagicWandChunk[H]], "Unexpected list of consumed chunks: $chs")
            val ch = chs(0).asInstanceOf[MagicWandChunk[H]]
            val c1a = c1.copy(poldHeap = Some(ch.hPO), givenHeap = Some(σ.h), reinterpretWand = c.reinterpretWand) /* TODO: See comment in exec/apply about givenHeap */
            consume(σ1, FullPerm(), wand.left, pve, c1a, tv)((σ2, _, _, c2) =>
              produce(σ2, fresh, FullPerm(), wand.right, pve, c2, tv)((σ3, c3) => {
                val c3a = c3.copy(poldHeap = c1.poldHeap, givenHeap = c1.givenHeap)
                eval(σ3, eIn, pve, c3a, tv)((tIn, c4) => {
                  localResults ::= LocalEvaluationResult(guards, tIn, decider.π -- πPre, c4)
                  Success[C, ST, H, S](c4)})}))})

        r && {
          checkReserveHeaps(localResults)
          val tActualInVar = fresh("actualIn", toSort(eIn.typ))
          val (tActualIn: Term, tAuxIn: Set[Term]) = combine(localResults, tActualInVar === _)
          /* TODO: See comment about performance in case ast.Ite */
          assume(tAuxIn + tActualIn)
          Q(tActualInVar, localResults.headOption.map(_.context).getOrElse(c))}

      /* TODO: We need to think more about exhaling and what its semantics should be.
       *       For example, what should the result of evaluating an exhaling be?
       *
       * TODO: Implement consistency checks (and parsing rules?) for Exhaling.
       */
      case ast.Exhaling(exp) =>
        consume(σ, FullPerm(), exp, pve, c, tv)((_, _, _, c1) =>
          Q(True(), c1))

      /* Sequences */

      case sil.ast.SeqContains(e0, e1) => evalBinOp(σ, e1, e0, SeqIn, pve, c, tv)(Q)
        /* Note the reversed order of the arguments! */

      case sil.ast.SeqAppend(e0, e1) => evalBinOp(σ, e0, e1, SeqAppend, pve, c, tv)(Q)
      case sil.ast.SeqDrop(e0, e1) => evalBinOp(σ, e0, e1, SeqDrop, pve, c, tv)(Q)
      case sil.ast.SeqTake(e0, e1) => evalBinOp(σ, e0, e1, SeqTake, pve, c, tv)(Q)
      case sil.ast.SeqIndex(e0, e1) => evalBinOp(σ, e0, e1, SeqAt, pve, c, tv)(Q)
      case sil.ast.SeqLength(e0) => eval(σ, e0, pve, c, tv)((t0, c1) => Q(SeqLength(t0), c1))
      case sil.ast.EmptySeq(typ) => Q(SeqNil(toSort(typ)), c)
      case sil.ast.RangeSeq(e0, e1) => evalBinOp(σ, e0, e1, SeqRanged, pve, c, tv)(Q)

      case sil.ast.SeqUpdate(e0, e1, e2) =>
        evals2(σ, List(e0, e1, e2), Nil, pve, c, tv)((ts, c1) =>
          Q(SeqUpdate(ts(0), ts(1), ts(2)), c1))

      case sil.ast.ExplicitSeq(es) =>
        evals2(σ, es.reverse, Nil, pve, c, tv)((tEs, c1) => {
          val tSeq =
            tEs.tail.foldLeft[SeqTerm](SeqSingleton(tEs.head))((tSeq, te) =>
              SeqAppend(SeqSingleton(te), tSeq))
          assume(SeqLength(tSeq) === IntLiteral(es.size))
          Q(tSeq, c1)})

      /* Sets and multisets */

      case sil.ast.EmptySet(typ) => Q(EmptySet(toSort(typ)), c)

      case sil.ast.ExplicitSet(es) =>
        evals2(σ, es, Nil, pve, c, tv)((tEs, c1) => {
          val tSet =
            tEs.tail.foldLeft[SetTerm](SingletonSet(tEs.head))((tSet, te) =>
              SetAdd(tSet, te))
          Q(tSet, c1)})

      case sil.ast.AnySetUnion(e0, e1) => e.typ match {
        case _: ast.types.Set => evalBinOp(σ, e0, e1, SetUnion, pve, c, tv)(Q)
        case _: ast.types.Multiset => evalBinOp(σ, e0, e1, MultisetUnion, pve, c, tv)(Q)
        case _ => sys.error("Expected a (multi)set-typed expression but found %s (%s) of sort %s"
                            .format(e, e.getClass.getName, e.typ))
      }

      case sil.ast.AnySetIntersection(e0, e1) => e.typ match {
        case _: ast.types.Set => evalBinOp(σ, e0, e1, SetIntersection, pve, c, tv)(Q)
        case _: ast.types.Multiset => evalBinOp(σ, e0, e1, MultisetIntersection, pve, c, tv)(Q)
        case _ => sys.error("Expected a (multi)set-typed expression but found %s (%s) of sort %s"
                            .format(e, e.getClass.getName, e.typ))
      }

      case sil.ast.AnySetSubset(e0, e1) => e.typ match {
        case _: ast.types.Set => evalBinOp(σ, e0, e1, SetSubset, pve, c, tv)(Q)
        case _: ast.types.Multiset => evalBinOp(σ, e0, e1, MultisetSubset, pve, c, tv)(Q)
        case _ => sys.error("Expected a (multi)set-typed expression but found %s (%s) of sort %s"
                            .format(e, e.getClass.getName, e.typ))
      }

      case sil.ast.AnySetMinus(e0, e1) => e.typ match {
        case _: ast.types.Set => evalBinOp(σ, e0, e1, SetDifference, pve, c, tv)(Q)
        case _: ast.types.Multiset => evalBinOp(σ, e0, e1, SetDifference, pve, c, tv)(Q)
        case _ => sys.error("Expected a (multi)set-typed expression but found %s (%s) of sort %s"
                            .format(e, e.getClass.getName, e.typ))
      }

      case sil.ast.AnySetContains(e0, e1) => e1.typ match {
        case _: ast.types.Set => evalBinOp(σ, e0, e1, SetIn, pve, c, tv)(Q)
        case _: ast.types.Multiset => evalBinOp(σ, e0, e1, MultisetIn, pve, c, tv)(Q)
        case _ => sys.error("Expected a (multi)set-typed expression but found %s (%s) of sort %s"
                            .format(e, e.getClass.getName, e.typ))
      }

      case sil.ast.AnySetCardinality(e0) => e0.typ match {
        case _: ast.types.Set => eval(σ, e0, pve, c, tv)((t0, c1) => Q(SetCardinality(t0), c1))
        case _: ast.types.Multiset => eval(σ, e0, pve, c, tv)((t0, c1) => Q(MultisetCardinality(t0), c1))
        case _ => sys.error("Expected a (multi)set-typed expression but found %s (%s) of type %s"
                            .format(e0, e0.getClass.getName, e0.typ))
      }
		}

    resultTerm
	}

  /* The non-local evaluations are only intended for benchmarking and
   * debugging reasons, because they can result in incompletenesses.
   */
  private def nonLocalEval(σ: S, e: ast.Expression, pve: PartialVerificationError, c: C, tv: TV)
                          (Q: (Term, C) => VerificationResult)
                          : VerificationResult = {

    assert(config.disableLocalEvaluations(),
           "Unexpected call to performNonLocalEvaluation since config.localEvaluations is true.")

    e match {
      case ast.Implies(e0, e1) =>
        eval(σ, e0, pve, c, tv)((t0, c1) =>
          branch(t0, c1, tv, ImplBranching[ST, H, S](e0, t0),
            (c2: C, tv1: TV) => eval(σ, e1, pve, c2, tv1)(Q),
            (c2: C, tv1: TV) => Q(True(), c2)))

      case ast.Ite(e0, e1, e2) =>
        eval(σ, e0, pve, c, tv)((t0, c1) =>
          branch(t0, c1, tv, IfBranching[ST, H, S](e0, t0),
            (c2: C, tv1: TV) => eval(σ, e1, pve, c2, tv1)(Q),
            (c2: C, tv1: TV) => eval(σ, e2, pve, c2, tv1)(Q)))

      case ast.Unfolding(acc @ ast.PredicateAccessPredicate(ast.PredicateAccess(eArgs, predicate), ePerm), eIn) =>
        val body = predicate.body

        if (c.cycles(predicate) < 2 * config.unrollFunctions()) {
          val c0a = c.incCycleCounter(predicate)
          evalp(σ, ePerm, pve, c0a, tv)((tPerm, c1) =>
            if (decider.isPositive(tPerm))
              evals(σ, eArgs, pve, c1, tv)((tArgs, c2) =>
                consume(σ, FullPerm(), acc, pve, c2, tv)((σ1, snap, _, c3) => {
                  val insγ = Γ(predicate.formalArgs map (_.localVar) zip tArgs)
                  /* Unfolding only effects the current heap */
                  produce(σ1 \ insγ, s => snap.convert(s), tPerm, body, pve, c3, tv)((σ2, c4) => {
                    val c4a = c4.decCycleCounter(predicate)
                    val σ3 = σ2 \ (g = σ.g, γ = σ.γ)
                    eval(σ3, eIn, pve, c4a, tv)(Q)})}))
            else
              Failure[C, ST, H, S, TV](pve dueTo NonPositivePermission(ePerm), c1, tv))}
        else
          sys.error("Recursion that does not go through a function, e.g., a predicate such as " +
            "P {... && next != null ==> unfolding next.P in e} is currently not " +
            "supported in Syxc. It should be  possible to wrap 'unfolding next.P in e' " +
            "in a function, which is then invoked from the predicate body.\n" +
            "Offending node: " + e)

      case _ => sys.error(s"Cannot non-locally evaluate $e (${e.getClass.getName})")
    }
  }

  def withChunkIdentifier(σ: S,
                          locacc: ast.LocationAccess,
                          assertRcvrNonNull: Boolean,
                          pve: PartialVerificationError,
                          c: C,
                          tv: TV)
                         (Q: (ChunkIdentifier, C) => VerificationResult)
                         : VerificationResult =

    locacc match {
      case ast.FieldAccess(eRcvr, field) =>
        eval(σ, eRcvr, pve, c, tv)((tRcvr, c1) =>
          if (assertRcvrNonNull) {
            if (decider.assert(tRcvr !== Null()))
              Q(FieldChunkIdentifier(tRcvr, field.name), c1)
            else
              Failure[C, ST, H, S, TV](pve dueTo ReceiverNull(locacc), c1, tv)
          } else
            Q(FieldChunkIdentifier(tRcvr, field.name), c1))

      case ast.PredicateAccess(eArgs, predicate) =>
        evals(σ, eArgs, pve, c, tv)((tArgs, c1) =>
          Q(PredicateChunkIdentifier(predicate.name, tArgs), c1))
    }

	private def evalBinOp[T <: Term]
                       (σ: S,
			                  e0: ast.Expression,
                        e1: ast.Expression,
                        termOp: (Term, Term) => T,
                        pve: PartialVerificationError,
			                  c: C,
                        tv: TV)
                       (Q: (T, C) => VerificationResult)
                       : VerificationResult = {

		eval(σ, e0, pve, c, tv)((t0, c1) =>
			eval(σ, e1, pve, c1, tv)((t1, c2) =>
				Q(termOp(t0, t1), c2)))
  }

  private def failIfDivByZero(t: Term,
                              eDivisor: ast.Expression,
                              tDivisor: Term,
                              tZero: Term,
                              pve: PartialVerificationError,
                              c: C,
                              tv: TV)
                             (Q: (Term, C) => VerificationResult)
                             : VerificationResult = {

    if (decider.assert(tDivisor !== tZero))
      Q(t, c)
    else
      Failure[C, ST, H, S, TV](pve dueTo DivisionByZero(eDivisor), c, tv)
  }

  private def evalPermOp[PO <: P]
                        (σ: S,
                         e0: ast.Expression,
                         e1: ast.Expression,
                         permOp: (P, P) => PO,
                         pve: PartialVerificationError,
                         c: C,
                         tv: TV)
                        (Q: (PO, C) => VerificationResult)
                        : VerificationResult = {

    evalp(σ, e0, pve, c, tv)((t0, c1) =>
      evalp(σ, e1, pve, c1, tv)((t1, c2) =>
        Q(permOp(t0, t1), c2)))
  }

  private case class LocalEvaluationResult(πGuards: Seq[Term],
                                           actualResult: Term,
                                           auxiliaryTerms: Set[Term],
                                           context: C)

  private def combine(localResults: Seq[LocalEvaluationResult],
                      actualResultTransformer: Term => Term = Predef.identity)
                     : (Term, Set[Term]) = {

    val (t1: Term, tAux: Set[Term]) =
      localResults.map {lr =>
        val newGuards = lr.πGuards filterNot decider.π.contains

        val guard: Term = state.terms.utils.BigAnd(newGuards)
        val tAct: Term = Implies(guard, actualResultTransformer(lr.actualResult))
        val tAux: Term = Implies(guard, state.terms.utils.BigAnd(lr.auxiliaryTerms))

        (tAct, tAux)
      }.foldLeft((True(): Term, Set[Term]())){case ((tActAcc, tAuxAcc), (tAct, tAux)) =>
        (And(tActAcc, tAct), tAuxAcc + tAux)
      }

    (t1, tAux)
  }

  private def checkReserveHeaps(localResults: Seq[LocalEvaluationResult]) {
    val heaps = localResults.flatMap(_.context.reserveHeap).toSet

    assert(heaps.size <= 1,
           "Unexpectedly found multiple different reserve heaps after a local evaluation.")
  }

  /* TODO: The CP-style in which Silicon's main components are written makes it hard to work
   *       with sequences. evalTriggers, evals and execs all share the same pattern, they
   *       essentially recurse over a sequence and accumulate results, where results can be
   *       terms, verification results, contexts, or any combination of these.
   *       It would be nice to find a (probably crazy functional) abstraction that avoids
   *       having to implement that pattern over and over again.
   *
   */
  private def evalTriggers(σ: S, silTriggers: Seq[ast.Trigger], pve: PartialVerificationError, c: C, tv: TV)
                          (Q: (List[Trigger], C) => VerificationResult)
                          : VerificationResult =

    evalTriggers(σ, silTriggers, Nil, pve, c, tv)(Q)

  private def evalTriggers(σ: S,
                           silTriggers: Seq[ast.Trigger],
                           triggers: List[Trigger],
                           pve: PartialVerificationError,
                           c: C,
                           tv: TV)
                          (Q: (List[Trigger], C) => VerificationResult)
                          : VerificationResult = {

    if (silTriggers.isEmpty)
      Q(triggers.reverse, c)
    else
      evalTrigger(σ, silTriggers.head, pve, c, tv)((t, c1) =>
        evalTriggers(σ, silTriggers.tail, t :: triggers, pve, c1, tv)(Q))
  }

  /* TODO: Support applications of user-provided functions as triggers as well.
   *       We can use eval for this, but we don't want to evaluate the function
   *       body as well. Moreover, we don't need to check the preconditions
   *       of functions used as triggers, but we do need to compute the snapshot,
   *       because it is part of terms.FApp.
   *       Axiomatising functions could make this task easier, and it is thus
   *       probably not worth to address this problem before function
   *       axiomatisation has been implemented (or discarded as an idea).
   */
  private def evalTrigger(σ: S, trigger: ast.Trigger, pve: PartialVerificationError, c: C, tv: TV)
                         (Q: (Trigger, C) => VerificationResult)
                         : VerificationResult = {

    val es = trigger.exps collect {case f: ast.DomainFuncApp => f}
    if (es.length != trigger.exps.length)
      logger.warn(s"Only domain function applications are currently supported as triggers. Found ${trigger.exps}")
    evals2(σ, es, Nil, pve, c, tv)((ts, c1) =>
      Q(Trigger(ts), c1))
  }


	override def pushLocalState() {
		fappCacheFrames = fappCacheFrames.push(fappCache)
		super.pushLocalState()
	}

	override def popLocalState() {
		fappCache = fappCacheFrames.top
		fappCacheFrames = fappCacheFrames.pop
		super.popLocalState()
	}
}<|MERGE_RESOLUTION|>--- conflicted
+++ resolved
@@ -669,7 +669,6 @@
           sys.error("Recursion that does not go through a function, e.g., a predicate such as " +
             "P {... && next != null ==> unfolding next.P in e} is currently not " +
             "supported. It should be  possible to wrap 'unfolding next.P in e' " +
-<<<<<<< HEAD
             "in a function, which is then invoked from the predicate body.\n" +
             "Offending node: " + e)
 
@@ -716,8 +715,6 @@
           sys.error("Recursion that does not go through a function, e.g., a predicate such as " +
             "P {... && next != null ==> folding next.P in e} is currently not " +
             "supported. It should be  possible to wrap 'folding next.P in e' " +
-=======
->>>>>>> fc2dd5a9
             "in a function, which is then invoked from the predicate body.\n" +
             "Offending node: " + e)
 
