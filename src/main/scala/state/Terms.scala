/*
 * This Source Code Form is subject to the terms of the Mozilla Public
 * License, v. 2.0. If a copy of the MPL was not distributed with this
 * file, You can obtain one at http://mozilla.org/MPL/2.0/.
 */

package viper
package silicon
package state.terms

import scala.reflect._
import silver.ast.utility.{GenericTriggerGenerator, Visitor}

/* Why not have a Term[S <: Sort]?
 * Then we cannot have optimising extractor objects anymore, because these
 * don't take type parameters. However, defining a DSL seems to only be
 * possible when Term can be parameterised ...
 * Hm, reusing e.g. Times for Ints and Perm seems to be problematic w.r.t.
 * to optimising extractor objects because the optimisations depend on the
 * sort, e.g. IntLiteral(a) * IntLiteral(b) ~~> IntLiteral(a * b),
 *            Perm(t) * FullPerm() ~~> Perm(t)
 * It would be better if we could specify dsl.Operand for different
 * Term[Sorts], along with the optimisations. Maybe some type level
 * programming can be used to have an implicit that applies the
 * optimisations, as done in the work on the type safe builder pattern.
 */

/*
 * Sorts
 */

sealed trait Sort extends Symbol

object sorts {
  import scala.collection.{Seq => SISeq}

  object Snap extends Sort { val id = "Snap"; override val toString = id }
  object Int extends Sort { val id = "Int"; override val toString = id }
  object Bool extends Sort { val id = "Bool"; override val toString = id }
  object Ref extends Sort { val id = "Ref"; override val toString = id }
  object Perm extends Sort { val id = "Perm"; override val toString = id }
  object Unit extends Sort { val id = "()"; override val toString = id }

  case class Seq(elementsSort: Sort) extends Sort {
    val id = "Seq[%s]".format(elementsSort)
    override val toString = id
  }

  case class Set(elementsSort: Sort) extends Sort {
    val id = "Set[%s]".format(elementsSort)
    override val toString = id
  }

  case class Multiset(elementsSort: Sort) extends Sort {
    val id = "Multiset[%s]".format(elementsSort)
    override val toString = id
  }

  class Arrow private (val from: SISeq[Sort], val to: Sort) extends Sort
      with StructuralEquality {

    val equalityDefiningMembers = from :: to :: Nil
    val id = s"${from mkString " x "} -> $to"
    override val toString = id
  }

  object Arrow extends ((SISeq[Sort], Sort) => Sort) {
    def apply(from: SISeq[Sort], to: Sort) = {
      val actualFrom = from match {
        case SISeq() => SISeq(sorts.Unit)
        case SISeq(sorts.Unit) => from
        case other =>
          Predef.assert(!other.contains(sorts.Unit), "")
          other
      }

      new Arrow(actualFrom, to)
    }

    def apply(from: Sort, to: Sort) = new Arrow(List(from), to)

    def unapply(arrow: Arrow) = Some((arrow.from, arrow.to))
  }

  case class UserSort(id: String) extends Sort {
    override val toString = id
  }

  case class FieldValueFunction(codomainSort: Sort) extends Sort {
    val id = "FVF[%s]".format(codomainSort)
    override val toString = id
  }
}

/*
 * Declarations
 */

sealed trait Decl

case class VarDecl(v: Var) extends Decl
case class SortDecl(sort: Sort) extends Decl
case class FunctionDecl(func: Function) extends Decl
case class SortWrapperDecl(from: Sort, to: Sort) extends Decl

/*
 * Basic terms
 */

/* TODO: Should extend viper.silver.ast.Node in order to share all the
 *       visitor-related methods.
 *       To do this, Node has to be made parametric in the type of concrete
 *       Nodes that the visitors operate on. Also, the 'subnodes/subterms'
 *       function must be customizable.
 */
sealed trait Term /*extends Traversable[Term]*/ {
  def sort: Sort

  def ===(t: Term): Term = Equals(this, t)
  def !==(t: Term): Term = Not(Equals(this, t))

  def convert(to: Sort): Term = SortWrapper(this, to)

  lazy val subterms = state.utils.subterms(this)

  /** @see [[Visitor.visit()]] */
  def visit(f: PartialFunction[Term, Any]) =
    Visitor.visit(this, state.utils.subterms)(f)

  /** @see [[Visitor.reduceTree()]] */
  def reduceTree[R](f: (Term, Seq[R]) => R) = Visitor.reduceTree(this, state.utils.subterms)(f)

  /** @see [[Visitor.existsDefined()]] */
  def existsDefined(f: PartialFunction[Term, Any]): Boolean =
    Visitor.existsDefined(this, state.utils.subterms)(f)

  /** @see [[Visitor.hasSubnode()]] */
  def hasSubterm(subterm: Term): Boolean = Visitor.hasSubnode(this, subterm, state.utils.subterms)

  /** @see [[Visitor.deepCollect()]] */
  def deepCollect[R](f: PartialFunction[Term, R]) : Seq[R] =
    Visitor.deepCollect(Seq(this), state.utils.subterms)(f)

  /** @see [[Visitor.shallowCollect()]] */
  def shallowCollect[R](f: PartialFunction[Term, R]): Seq[R] =
    Visitor.shallowCollect(Seq(this), state.utils.subterms)(f)

  /** @see [[Visitor.find()]] */
  def find[R](f: PartialFunction[Term, R]): Option[R] =
    Visitor.find(this, state.utils.subterms)(f)

  /** @see [[state.utils.transform()]] */
  def transform(pre: PartialFunction[Term, Term] = PartialFunction.empty)
               (recursive: Term => Boolean = !pre.isDefinedAt(_),
                post: PartialFunction[Term, Term] = PartialFunction.empty)
               : this.type =

    state.utils.transform[this.type](this, pre)(recursive, post)

  def replace(original: Term, replacement: Term): Term =
    this.transform{case `original` => replacement}()

  def replace[T <: Term : ClassTag](replacements: Map[T, Term]): Term = {
    this.transform{case t: T if replacements.contains(t) => replacements(t)}()
  }

  def replace(originals: Seq[Term], replacements: Seq[Term]): Term = {
    this.replace(toMap(originals.zip(replacements)))
  }
}

trait UnaryOp[E] {
  def op: String = getClass.getSimpleName.stripSuffix("$") + ":"
  /* If UnaryOp is extended by a case-class then getSimpleName returns
   * the class name suffixed with a dollar sign.
   */
  def p: E

  override def toString = op + p
}

trait BinaryOp[E] {
  def op: String = getClass.getSimpleName.stripSuffix("$")
  def p0: E
  def p1: E

  override def toString = "%s %s %s".format(p0, op, p1)
}

trait StructuralEqualityUnaryOp[E] extends UnaryOp[E] {
  override def equals(other: Any) =
    this.eq(other.asInstanceOf[AnyRef]) || (other match {
      case uop: UnaryOp[_] if uop.getClass.eq(this.getClass) => p == uop.p
      case _ => false
    })

  override def hashCode(): Int = p.hashCode
}

trait StructuralEqualityBinaryOp[E] extends BinaryOp[E] {
  override def equals(other: Any) =
    this.eq(other.asInstanceOf[AnyRef]) || (other match {
      case bop: BinaryOp[_] if bop.getClass.eq(this.getClass) =>
        /* getClass identity is checked in order to prohibit that different
         * subtypes of BinaryOp are considered equal.
         */
        p0 == bop.p0 && p1 == bop.p1

      case _ => false
    })

  override def hashCode(): Int = p0.hashCode() * p1.hashCode()
}

trait StructuralEquality { self: AnyRef =>
  val equalityDefiningMembers: Seq[Any]

  override val hashCode = silver.utility.Common.generateHashCode(equalityDefiningMembers)

  override def equals(other: Any) = (
    this.eq(other.asInstanceOf[AnyRef])
      || (other match {
      case se: StructuralEquality if this.getClass.eq(se.getClass) =>
        equalityDefiningMembers == se.equalityDefiningMembers
      case _ => false
    }))
}

/* Symbols */

sealed trait Symbol {
  def id: String
}

case class Var(id: String, sort: Sort) extends Symbol with Term {
  override val toString = id
}

class Function(val id: String, val sort: sorts.Arrow)
    extends Symbol
       with Term
       with StructuralEquality {

  lazy val limitedVersion = Function(id + "$", sort)
  val equalityDefiningMembers = id :: sort :: Nil
  override val toString = s"$id: $sort"
}

object Function {
  def apply(id: String, sort: sorts.Arrow) = new Function(id, sort)

  def apply(id: String, argSorts: Seq[Sort], toSort: Sort) = {
    val symbolSort = sorts.Arrow(argSorts, toSort)

    new Function(id, symbolSort)
  }

  def unapply(f: Function) = Some((f.id, f.sort))
}

/* Literals */

sealed trait Literal extends Term

case object Unit extends SnapshotTerm with Literal {
  override val toString = "_"
}

case class IntLiteral(n: BigInt) extends ArithmeticTerm with Literal {
  def +(m: Int) = IntLiteral(n + m)
  def -(m: Int) = IntLiteral(n - m)
  def *(m: Int) = IntLiteral(n * m)
  def /(m: Int) = Div(this, IntLiteral(m))
  override val toString = n.toString()
}

case class Null() extends Term with Literal {
  val sort = sorts.Ref
  override val toString = "Null"
}

sealed trait BooleanLiteral extends BooleanTerm with Literal {
  def value: Boolean
  override def toString = value.toString
}

case class True() extends BooleanLiteral {
  val value = true
  override val toString = "True"
}

case class False() extends BooleanLiteral {
  val value = false
  override val toString = "False"
}

/* Quantifiers */

sealed trait Quantifier

object Forall extends Quantifier {
  def apply(qvar: Var, tBody: Term, trigger: Trigger) =
    Quantification(Forall, qvar :: Nil, tBody, trigger :: Nil)

  def apply(qvar: Var, tBody: Term, triggers: Seq[Trigger]) =
    Quantification(Forall, qvar :: Nil, tBody, triggers)

  def apply(qvars: Seq[Var], tBody: Term, trigger: Trigger) =
    Quantification(Forall, qvars, tBody, trigger :: Nil)

  def apply(qvars: Seq[Var], tBody: Term, triggers: Seq[Trigger]) =
    Quantification(Forall, qvars, tBody, triggers)

  def apply(qvar: Var, tBody: Term, computeTriggersFrom: Seq[Term])(implicit dummy: DummyImplicit): Quantification =
    this(qvar :: Nil, tBody, computeTriggersFrom)

  def apply(qvars: Seq[Var], tBody: Term, computeTriggersFrom: Seq[Term])(implicit dummy: DummyImplicit) = {
    val (triggers, extraVars) =
      TriggerGenerator.generateFirstTriggers(qvars, computeTriggersFrom).getOrElse((Nil, Nil))

<<<<<<< HEAD
    Quantification(Forall, qvars ++ extraVars, tBody, triggers)
  }
=======
      Quantification(Forall, qvars ++ extraVars, tBody, triggers)
    }
>>>>>>> cccd9f0c

  override val toString = "QA"
}

object Exists extends Quantifier {
  def apply(qvar: Var, tBody: Term, triggers: Seq[Trigger]) =
    Quantification(Exists, qvar :: Nil, tBody, triggers)

  def apply(qvars: Seq[Var], tBody: Term, triggers: Seq[Trigger]) =
    Quantification(Exists, qvars, tBody, triggers)

  override val toString = "QE"
}

class Trigger private[terms] (val p: Seq[Term]) extends StructuralEqualityUnaryOp[Seq[Term]] {
  override val toString = s"{${p.mkString(",")}}"
}

object Trigger {
  def apply(t: Term) = new Trigger(t :: Nil)
  def apply(ts: Seq[Term]) = new Trigger(ts)

  def unapply(trigger: Trigger) = Some(trigger.p)
}

class Quantification private[terms] (val q: Quantifier,
                                     val vars: Seq[Var],
                                     val body: Term,
                                     val triggers: Seq[Trigger])
    extends BooleanTerm
       with StructuralEquality {

  lazy val autoTrigger: Quantification = {
    if (triggers.nonEmpty) {
      /* Triggers were given explicitly */
      this
    } else {
      TriggerGenerator.generateTriggers(vars, body) match {
        case Some((generatedTriggers, extraVariables)) =>
          Quantification(q, vars ++ extraVariables, body, generatedTriggers)
        case _ =>
          this
      }
    }
  }

  val equalityDefiningMembers = q :: vars :: body :: triggers :: Nil

  override val toString = s"$q ${vars.mkString(",")} :: $body"
}

object Quantification extends ((Quantifier, Seq[Var], Term, Seq[Trigger]) => Quantification) {
  def apply(q: Quantifier, vars: Seq[Var], tBody: Term, triggers: Seq[Trigger]) =
    /* TODO: If we optimise away a quantifier, we cannot, for example, access
     *       autoTrigger on the returned object.
     */
    new Quantification(q, vars, tBody, triggers)
//    tBody match {
//    case True() | False() => tBody
//    case _ => new Quantification(q, vars, tBody, triggers)
//  }

  def unapply(q: Quantification) = Some((q.q, q.vars, q.body, q.triggers))
}

/* Arithmetic expression terms */

sealed abstract class ArithmeticTerm extends Term {
  val sort = sorts.Int
}

class Plus(val p0: Term, val p1: Term) extends ArithmeticTerm
    with BinaryOp[Term] with StructuralEqualityBinaryOp[Term]
    with ForbiddenInTrigger {

  override val op = "+"
}

object Plus extends ((Term, Term) => Term) {
  import predef.Zero

  def apply(e0: Term, e1: Term) = (e0, e1) match {
    case (t0, Zero) => t0
    case (Zero, t1) => t1
    case (IntLiteral(n0), IntLiteral(n1)) => IntLiteral(n0 + n1)
    case _ => new Plus(e0, e1)
  }

  def unapply(t: Plus) = Some((t.p0, t.p1))
}

class Minus(val p0: Term, val p1: Term) extends ArithmeticTerm
    with BinaryOp[Term] with StructuralEqualityBinaryOp[Term]
    with ForbiddenInTrigger {

  override val op = "-"
}

object Minus extends ((Term, Term) => Term) {
  import predef.Zero

  def apply(e0: Term, e1: Term) = (e0, e1) match {
    case (t0, Zero) => t0
    case (IntLiteral(n0), IntLiteral(n1)) => IntLiteral(n0 - n1)
    case (t0, t1) if t0 == t1 => Zero
    case _ => new Minus(e0, e1)
  }

  def unapply(t: Minus) = Some((t.p0, t.p1))
}

class Times(val p0: Term, val p1: Term) extends ArithmeticTerm
    with BinaryOp[Term] with StructuralEqualityBinaryOp[Term]
    with ForbiddenInTrigger {

  override val op = "*"
}

object Times extends ((Term, Term) => Term) {
  import predef.{Zero, One}

  def apply(e0: Term, e1: Term) = (e0, e1) match {
    case (t0, Zero) => Zero
    case (Zero, t1) => Zero
    case (t0, One) => t0
    case (One, t1) => t1
    case (IntLiteral(n0), IntLiteral(n1)) => IntLiteral(n0 * n1)
    case _ => new Times(e0, e1)
  }

  def unapply(t: Times) = Some((t.p0, t.p1))
}

case class Div(p0: Term, p1: Term) extends ArithmeticTerm
    with BinaryOp[Term] with ForbiddenInTrigger {

  override val op = "/"
}

case class Mod(p0: Term, p1: Term) extends ArithmeticTerm
    with BinaryOp[Term] with ForbiddenInTrigger {

  override val op = "%"
}

/* Boolean expression terms */

sealed trait BooleanTerm extends Term { override val sort = sorts.Bool }

class Not(val p: Term) extends BooleanTerm
    with StructuralEqualityUnaryOp[Term] with ForbiddenInTrigger {

  override val op = "!"

  override val toString = p match {
    case eq: BuiltinEquals => eq.p0.toString + " != " + eq.p1.toString
    case _ => super.toString
  }
}

object Not extends (Term => Term) {
  def apply(e0: Term) = e0 match {
    case Not(e1) => e1
    case True() => False()
    case False() => True()
    case _ => new Not(e0)
  }

  def unapply(e: Not) = Some(e.p)
}

class Or(val p0: Term, val p1: Term) extends BooleanTerm
    with StructuralEqualityBinaryOp[Term]
    with ForbiddenInTrigger {

  override val op = "||"
}

/* TODO: Or should be (Term, Term) => BooleanTerm, but that require a
 *       Boolean(t: Term) wrapper, because e0/e1 may just be a Var.
 *       It would be sooooo handy to be able to work with Term[Sort], but
 *       that conflicts with using extractor objects to simplify terms,
 *       since extractor objects can't be type-parameterised.
 */
object Or extends ((Term, Term) => Term) {
  def apply(e0: Term, e1: Term) = (e0, e1) match {
    case (True(), _) | (_, True()) => True()
    case (False(), _) => e1
    case (_, False()) => e0
    case _ if e0 == e1 => e0
    case _ => new Or(e0, e1)
  }

  def unapply(e: Or) = Some((e.p0, e.p1))
}

class And(val ts: Seq[Term]) extends BooleanTerm
    with StructuralEquality with ForbiddenInTrigger {

  assert(ts.nonEmpty, "Expected at least one term, but found none")

  val equalityDefiningMembers = ts

  override lazy val toString = ts.mkString(" && ")
}

object And extends (Iterable[Term] => Term) {
  def apply(ts: Term*) = createAnd(ts)
  def apply(ts: Iterable[Term]) = createAnd(ts.toSeq)

  @inline
  def createAnd(_ts: Seq[Term]): Term = {
    var ts = _ts.flatMap { case And(ts1) => ts1; case other => other :: Nil}
    ts = _ts.filterNot(_ == True())
    ts = ts.distinct

    ts match {
      case Seq() => True()
      case Seq(t) => t
      case _ => new And(ts)
    }
  }

  def unapply(e: And) = Some(e.ts)
}

class Implies(val p0: Term, val p1: Term) extends BooleanTerm
    with StructuralEqualityBinaryOp[Term]
    with ForbiddenInTrigger {

  override val op = "==>"
}

object Implies extends ((Term, Term) => Term) {
  def apply(e0: Term, e1: Term): Term = (e0, e1) match {
    case (True(), _) => e1
    case (False(), _) => True()
    case (_, True()) => True()
    case (_, Implies(e10, e11)) => Implies(And(e0, e10), e11)
    case _ if e0 == e1 => True()
    case _ => new Implies(e0, e1)
  }

  def unapply(e: Implies) = Some((e.p0, e.p1))
}

class Iff(val p0: Term, val p1: Term) extends BooleanTerm
    with StructuralEqualityBinaryOp[Term]
    with ForbiddenInTrigger {

  override val op = "<==>"
}

object Iff extends ((Term, Term) => Term) {
  def apply(e0: Term, e1: Term) = (e0, e1) match {
    case (True(), _) => e1
    case (_, True()) => e0
    case _ if e0 == e1 => True()
    case _ => new Iff(e0, e1)
  }

  def unapply(e: Iff) = Some((e.p0, e.p1))
}

class Ite(val t0: Term, val t1: Term, val t2: Term)
    extends Term
       with ForbiddenInTrigger
       with StructuralEquality {

  assert(t0.sort == sorts.Bool && t1.sort == t2.sort, /* @elidable */
      "Ite term Ite(%s, %s, %s) is not well-sorted: %s, %s, %s"
      .format(t0, t1, t2, t0.sort, t1.sort, t2.sort))


  val equalityDefiningMembers = t0 :: t1 :: t2 :: Nil
  val sort = t1.sort
  override val toString = "(%s ? %s : %s)".format(t0, t1, t2)
}

object Ite extends ((Term, Term, Term) => Term) {
  def apply(e0: Term, e1: Term, e2: Term) = (e0, e1, e2) match {
    case _ if e1 == e2 => e1
    case (True(), _, _) => e1
    case (False(), _, _) => e2
    case (_, True(), False()) => e0
    case (_, False(), True()) => Not(e0)
    case _ => new Ite(e0, e1, e2)
  }

  def unapply(e: Ite) = Some((e.t0, e.t1, e.t2))
}

/* Comparison expression terms */

sealed trait ComparisonTerm extends BooleanTerm

sealed trait Equals extends ComparisonTerm with BinaryOp[Term] { override val op = "==" }

object Equals extends ((Term, Term) => BooleanTerm) {
  def apply(e0: Term, e1: Term) = {
    assert(e0.sort == e1.sort,
           "Expected both operands to be of the same sort, but found %s (%s) and %s (%s)."
           .format(e0.sort, e0, e1.sort, e1))

    if (e0 == e1)
      True()
    else
      e0.sort match {
        case sorts.Perm => BuiltinEquals.forPerm(e0, e1)
        case _: sorts.Seq | _: sorts.Set | _: sorts.Multiset => new CustomEquals(e0, e1)
        case _ => new BuiltinEquals(e0, e1)
      }
  }

  def unapply(e: Equals) = Some((e.p0, e.p1))
}

/* Represents built-in equality, e.g., '=' in SMT-LIB */
class BuiltinEquals private[terms] (val p0: Term, val p1: Term) extends Equals
    with StructuralEqualityBinaryOp[Term]
    with ForbiddenInTrigger {
}

object BuiltinEquals {
  def forPerm(t1: Term, t2: Term) = (t1, t2) match {
    case (FullPerm(), NoPerm()) | (NoPerm(), FullPerm()) => False()
    case (NoPerm(), fp: FractionPerm) if fp.isDefinitelyPositive => False()
    case (fp: FractionPerm, NoPerm()) if fp.isDefinitelyPositive => False()
    case (FullPerm(), fp: FractionPerm) if fp.isLiteral => False()
    case (fp: FractionPerm, FullPerm()) if fp.isLiteral => False()
    case _ => new BuiltinEquals(t1, t2)
  }

  def unapply(e: BuiltinEquals) = Some((e.p0, e.p1))
}

/* Custom equality that (potentially) needs to be axiomatised. */
class CustomEquals private[terms] (val p0: Term, val p1: Term) extends Equals
    with StructuralEqualityBinaryOp[Term]
    with PossibleTrigger {

  def getArgs = p0 :: p1 :: Nil
  def withArgs(args: Seq[Term]) = Equals(args(0), args(1)).asInstanceOf[CustomEquals]
    /* The cast will raise an exception if the equality has been optimised away */
}

object CustomEquals {
  def unapply(e: CustomEquals) = Some((e.p0, e.p1))
}

class Less(val p0: Term, val p1: Term) extends ComparisonTerm
    with StructuralEqualityBinaryOp[Term]
    with ForbiddenInTrigger {

  assert(p0.sort == p1.sort,
    "Expected both operands to be of the same sort, but found %s (%s) and %s (%s)."
      .format(p0.sort, p0, p1.sort, p1))

  override val op = "<"
}

object Less extends /* OptimisingBinaryArithmeticOperation with */ ((Term, Term) => Term) {
  def apply(e0: Term, e1: Term) = (e0, e1) match {
    case (IntLiteral(n0), IntLiteral(n1)) => if (n0 < n1) True() else False()
    case (t0, t1) if t0 == t1 => False()
    case _ => new Less(e0, e1)
  }

  def unapply(e: Less) = Some((e.p0, e.p1))
}

class AtMost(val p0: Term, val p1: Term) extends ComparisonTerm
    with StructuralEqualityBinaryOp[Term]
    with ForbiddenInTrigger {

  override val op = "<="
}

object AtMost extends /* OptimisingBinaryArithmeticOperation with */ ((Term, Term) => Term) {
  def apply(e0: Term, e1: Term) = (e0, e1) match {
    case (IntLiteral(n0), IntLiteral(n1)) => if (n0 <= n1) True() else False()
    case (t0, t1) if t0 == t1 => True()
    case _ => new AtMost(e0, e1)
  }

  def unapply(e: AtMost) = Some((e.p0, e.p1))
}

class Greater(val p0: Term, val p1: Term) extends ComparisonTerm
    with StructuralEqualityBinaryOp[Term]
    with ForbiddenInTrigger {

  override val op = ">"
}

object Greater extends /* OptimisingBinaryArithmeticOperation with */ ((Term, Term) => Term) {
  def apply(e0: Term, e1: Term) = (e0, e1) match {
    case (IntLiteral(n0), IntLiteral(n1)) => if (n0 > n1) True() else False()
    case (t0, t1) if t0 == t1 => False()
    case _ => new Greater(e0, e1)
  }

  def unapply(e: Greater) = Some((e.p0, e.p1))
}

class AtLeast(val p0: Term, val p1: Term) extends ComparisonTerm
    with StructuralEqualityBinaryOp[Term]
    with ForbiddenInTrigger {

  override val op = ">="
}

object AtLeast extends /* OptimisingBinaryArithmeticOperation with */ ((Term, Term) => Term) {
  def apply(e0: Term, e1: Term) = (e0, e1) match {
    case (IntLiteral(n0), IntLiteral(n1)) => if (n0 >= n1) True() else False()
    case (t0, t1) if t0 == t1 => True()
    case _ => new AtLeast(e0, e1)
  }

  def unapply(e: AtLeast) = Some((e.p0, e.p1))
}

/*
 * Permissions
 */

sealed trait Permissions extends Term {
  val sort = sorts.Perm
}

case class NoPerm() extends Permissions { override val toString = "Z" }
case class FullPerm() extends Permissions { override val toString = "W" }
case class WildcardPerm(v: Var) extends Permissions { override val toString = v.toString }

class FractionPerm(val n: Term, val d: Term)
    extends Permissions
       with StructuralEquality {

  lazy val isDefinitelyPositive = literal match {
    case Some((i1, i2)) => 0 < i1 * i2
    case None => false
  }

  lazy val isLiteral = literal.nonEmpty

  lazy val literal = (n, d) match {
    case (IntLiteral(i1), IntLiteral(i2)) => Some((i1, i2))
    case _ => None
  }

  val equalityDefiningMembers = n :: d :: Nil
  override val toString = s"$n/$d"
}

object FractionPerm extends ((Term, Term) => Permissions) {
  def apply(n: Term, d: Term) =
    if (n == predef.Zero) NoPerm()
    else if (n == d) FullPerm()
    else new FractionPerm(n, d)

  def unapply(fp: FractionPerm) = Some((fp.n, fp.d))
}

case class IsValidPermVar(v: Var) extends BooleanTerm {
  override val toString = s"PVar($v)"
}

case class IsReadPermVar(v: Var, ub: Term) extends BooleanTerm {
  override val toString = s"RdVar($v, $ub)"
}

class PermTimes(val p0: Term, val p1: Term)
    extends Permissions
       with BinaryOp[Term]
       with StructuralEqualityBinaryOp[Term]
       with ForbiddenInTrigger {

  override val op = "*"
}

object PermTimes extends ((Term, Term) => Term) {
  def apply(t0: Term, t1: Term) = (t0, t1) match {
    case (FullPerm(), t) => t
    case (t, FullPerm()) => t
    case (NoPerm(), _) => NoPerm()
    case (_, NoPerm()) => NoPerm()
    case (_, _) => new PermTimes(t0, t1)
  }

  def unapply(pt: PermTimes) = Some((pt.p0, pt.p1))
}

class IntPermTimes(val p0: Term, val p1: Term)
    extends Permissions
       with BinaryOp[Term]
       with StructuralEqualityBinaryOp[Term]
       with ForbiddenInTrigger {

  override val op = "*"
}

object IntPermTimes extends ((Term, Term) => Term) {
  import predef.{Zero, One}

  def apply(t0: Term, t1: Term) = (t0, t1) match {
    case (Zero, t) => NoPerm()
    case (One, t) => t
    case (_, NoPerm()) => NoPerm()
    case (_, _) => new IntPermTimes(t0, t1)
  }

  def unapply(pt: IntPermTimes) = Some((pt.p0, pt.p1))
}

case class PermIntDiv(p0: Term, p1: Term)
    extends Permissions
       with BinaryOp[Term]
//    with commonnodes.StructuralEqualityBinaryOp[Term]
       with ForbiddenInTrigger {

  utils.assertSort(p1, "Second term", sorts.Int)

  override val op = "/"
}

class PermPlus(val p0: Term, val p1: Term)
    extends Permissions
       with BinaryOp[Term]
       with StructuralEqualityBinaryOp[Term]
       with ForbiddenInTrigger {

  override val op = "+"
}

object PermPlus extends ((Term, Term) => Term) {
  def apply(t0: Term, t1: Term) = (t0, t1) match {
    case (NoPerm(), _) => t1
    case (_, NoPerm()) => t0
    case (FractionPerm(n1, d1), FractionPerm(n2, d2)) if d1 == d2 => FractionPerm(Plus(n1, n2), d1)
    case (PermMinus(t00, t01), _) if t01 == t1 => t00
    case (_, PermMinus(t10, t11)) if t11 == t0 => t10

    case (_, _) => new PermPlus(t0, t1)
  }

  def unapply(pp: PermPlus) = Some((pp.p0, pp.p1))
}

class PermMinus(val p0: Term, val p1: Term)
    extends Permissions
       with BinaryOp[Term]
       with StructuralEqualityBinaryOp[Term]
       with ForbiddenInTrigger {

  override val op = "-"

  override val toString = p1 match {
    case _: BinaryOp[_] => s"$p0 $op ($p1)"
    case _ => s"$p0 $op $p1"
  }
}

object PermMinus extends ((Term, Term) => Term) {
  def apply(t0: Term, t1: Term) = (t0, t1) match {
    case (_, NoPerm()) => t0
    case (p0, p1) if p0 == p1 => NoPerm()
    case (p0, PermMinus(p1, p2)) if p0 == p1 => p2
    case (PermPlus(p0, p1), p2) if p0 == p2 => p1
    case (PermPlus(p0, p1), p2) if p1 == p2 => p0
    case (_, _) => new PermMinus(t0, t1)
  }

  def unapply(pm: PermMinus) = Some((pm.p0, pm.p1))
}

class PermLess(val p0: Term, val p1: Term)
    extends BooleanTerm
       with BinaryOp[Term]
       with StructuralEqualityBinaryOp[Term]
       with ForbiddenInTrigger {

  override val toString = "(%s) < (%s)".format(p0, p1)

  override val op = "<"
}

object PermLess extends ((Term, Term) => Term) {
  def apply(t0: Term, t1: Term): Term = {
    (t0, t1) match {
      case _ if t0 == t1 => False()
      case (NoPerm(), FullPerm()) => True()
      case (FullPerm(), _: WildcardPerm) => False()

      case (`t0`, Ite(tCond, tIf, tElse)) =>
        /* The pattern p0 < b ? p1 < p2 arises very often in the context of quantified permissions.
         * Pushing the comparisons into the ite allows further simplifications.
         */
        Ite(tCond, PermLess(t0, tIf), PermLess(t0, tElse))

      case _ => new PermLess(t0, t1)
    }
  }

  def unapply(pl: PermLess) = Some((pl.p0, pl.p1))
}

case class PermMin(p0: Term, p1: Term) extends Permissions
    with BinaryOp[Term]
    with PossibleBinaryOpTrigger[Term] {

  utils.assertSort(p0, "Permission 1st", sorts.Perm)
  utils.assertSort(p1, "Permission 2nd", sorts.Perm)

  override val toString = s"min ($p0, $p1)"

  def withArgs(args: Seq[Term]) = PermMin(args(0), args(1))
}

/* Functions */

case class Apply(func: Term, args: Seq[Term]) extends Term with PossibleTrigger {
  val funcSort = func.sort match {
    case a: sorts.Arrow => a
    case other => sys.error(s"Cannot apply $func of sort $other to $args")
  }

  val sort = funcSort.to

  override val toString = s"$func(${args.mkString(",")})"

  lazy val getArgs = func +: args
  def withArgs(args: Seq[Term]) = Apply(args.head, args.tail)
}

case class FApp(function: Function, snapshot: Term, tArgs: Seq[Term]) extends Term with PossibleTrigger {
  utils.assertSort(snapshot, "snapshot", sorts.Snap)

  val sort = function.sort.to

  lazy val limitedVersion = FApp(function.limitedVersion, snapshot, tArgs)

  override val toString = s"${function.id}(${tArgs.mkString(",")};$snapshot)"

  lazy val getArgs = snapshot +: tArgs
  def withArgs(args: Seq[Term]) = FApp(function, args.head, args.tail)
}

/* Sequences */

sealed trait SeqTerm extends Term {
  val elementsSort: Sort
  val sort: sorts.Seq
}

case class SeqRanged(p0: Term, p1: Term) extends SeqTerm /* with BinaryOp[Term] */ with PossibleTrigger  {
  utils.assertSort(p0, "first operand", sorts.Int)
  utils.assertSort(p1, "second operand", sorts.Int)

  val elementsSort = sorts.Int
  val sort = sorts.Seq(elementsSort)

  override val toString = "[%s..%s]".format(p0, p1)

  lazy val getArgs = p0 :: p1 :: Nil
  def withArgs(args: Seq[Term]) = SeqRanged(args(0), args(1))
}

case class SeqNil(elementsSort: Sort) extends SeqTerm with Literal {
  val sort = sorts.Seq(elementsSort)
  override val toString = "Nil"
}

case class SeqSingleton(p: Term) extends SeqTerm /* with UnaryOp[Term] */ with PossibleTrigger {
  val elementsSort = p.sort
  val sort = sorts.Seq(elementsSort)

  override val toString = "[" + p + "]"

  lazy val getArgs = p :: Nil
  def withArgs(args: Seq[Term]) = SeqSingleton(args(0))
}

class SeqAppend(val p0: Term, val p1: Term) extends SeqTerm
    with StructuralEqualityBinaryOp[Term]
    with PossibleTrigger {

  val elementsSort = p0.sort.asInstanceOf[sorts.Seq].elementsSort
  val sort = sorts.Seq(elementsSort)

  override val op = "++"

  lazy val getArgs = p0 :: p1 :: Nil
  def withArgs(args: Seq[Term]) = SeqAppend(args(0), args(1))
}

object SeqAppend extends ((Term, Term) => SeqTerm) {
  def apply(t0: Term, t1: Term) = {
    utils.assertSameSeqSorts(t0, t1)
    new SeqAppend(t0, t1)
  }

  def unapply(sa: SeqAppend) = Some((sa.p0, sa.p1))
}

class SeqDrop(val p0: Term, val p1: Term) extends SeqTerm
    with StructuralEqualityBinaryOp[Term]
    with PossibleTrigger {

  val elementsSort = p0.sort.asInstanceOf[sorts.Seq].elementsSort
  val sort = sorts.Seq(elementsSort)

  override val toString = p0 + "[" + p1 + ":]"

  lazy val getArgs = p0 :: p1 :: Nil
  def withArgs(args: Seq[Term]) = SeqDrop(args(0), args(1))
}

object SeqDrop extends ((Term, Term) => SeqTerm) {
  def apply(t0: Term, t1: Term) = {
    utils.assertSort(t0, "first operand", "Seq", _.isInstanceOf[sorts.Seq])
    utils.assertSort(t1, "second operand", sorts.Int)
    new SeqDrop(t0, t1)
  }

  def unapply(sd: SeqDrop) = Some((sd.p0, sd.p1))
}

class SeqTake(val p0: Term, val p1: Term) extends SeqTerm
    with StructuralEqualityBinaryOp[Term]
    with PossibleTrigger {

  val elementsSort = p0.sort.asInstanceOf[sorts.Seq].elementsSort
  val sort = sorts.Seq(elementsSort)

  override val toString = p0 + "[:" + p1 + "]"

  lazy val getArgs = p0 :: p1 :: Nil
  def withArgs(args: Seq[Term]) = SeqTake(args(0), args(1))
}

object SeqTake extends ((Term, Term) => SeqTerm) {
  def apply(t0: Term, t1: Term) = {
    utils.assertSort(t0, "first operand", "Seq", _.isInstanceOf[sorts.Seq])
    utils.assertSort(t1, "second operand", sorts.Int)
    new SeqTake(t0, t1)
  }

  def unapply(st: SeqTake) = Some((st.p0, st.p1))
}

class SeqLength(val p: Term) extends Term
    with StructuralEqualityUnaryOp[Term]
    with PossibleTrigger {

  val sort = sorts.Int
  override val toString = "|" + p + "|"

  lazy val getArgs = p :: Nil
  def withArgs(args: Seq[Term]) = SeqLength(args(0))
}

object SeqLength {
  def apply(t: Term) = {
    utils.assertSort(t, "term", "Seq", _.isInstanceOf[sorts.Seq])
    new SeqLength(t)
  }

  def unapply(sl: SeqLength) = Some(sl.p)
}

class SeqAt(val p0: Term, val p1: Term) extends Term
    with StructuralEqualityBinaryOp[Term]
    with PossibleTrigger {

  val sort = p0.sort.asInstanceOf[sorts.Seq].elementsSort

  override val toString = p0 + "[" + p1 + "]"

  lazy val getArgs = p0 :: p1 :: Nil
  def withArgs(args: Seq[Term]) = SeqAt(args(0), args(1))
}

object SeqAt extends ((Term, Term) => Term) {
  def apply(t0: Term, t1: Term) = {
    utils.assertSort(t0, "first operand", "Seq", _.isInstanceOf[sorts.Seq])
    utils.assertSort(t1, "second operand", sorts.Int)
    new SeqAt(t0, t1)
  }

  def unapply(sa: SeqAt) = Some((sa.p0, sa.p1))
}

class SeqIn(val p0: Term, val p1: Term) extends BooleanTerm
    with StructuralEqualityBinaryOp[Term]
    with PossibleTrigger {

  override val toString = "%s in %s".format(p1, p0)

  lazy val getArgs = p0 :: p1 :: Nil
  def withArgs(args: Seq[Term]) = SeqIn(args(0), args(1))
}

object SeqIn extends ((Term, Term) => BooleanTerm) {
  def apply(t0: Term, t1: Term) = {
    utils.assertSort(t0, "first operand", "Seq", _.isInstanceOf[sorts.Seq])
    utils.assertSort(t1, "second operand", t0.sort.asInstanceOf[sorts.Seq].elementsSort)
    new SeqIn(t0, t1)
  }

  def unapply(si: SeqIn) = Some((si.p0, si.p1))
}

class SeqUpdate(val t0: Term, val t1: Term, val t2: Term)
    extends SeqTerm
       with StructuralEquality
       with PossibleTrigger {

  val sort = t0.sort.asInstanceOf[sorts.Seq]
  val elementsSort = sort.elementsSort
  val equalityDefiningMembers = t0 :: t1 :: t2 :: Nil
  override val toString = s"$t0[$t1] := $t2"

  lazy val getArgs = t0 :: t1 :: t2 :: Nil
  def withArgs(args: Seq[Term]) = SeqUpdate(args(0), args(1), args(2))
}

object SeqUpdate extends ((Term, Term, Term) => SeqTerm) {
  def apply(t0: Term, t1: Term, t2: Term) = {
    utils.assertSort(t0, "first operand", "Seq", _.isInstanceOf[sorts.Seq])
    utils.assertSort(t1, "second operand", sorts.Int)
    utils.assertSort(t2, "third operand", t0.sort.asInstanceOf[sorts.Seq].elementsSort)

    new SeqUpdate(t0, t1, t2)
  }

  def unapply(su: SeqUpdate) = Some((su.t0, su.t1, su.t2))
}

/* Sets */

sealed trait SetTerm extends Term {
  val elementsSort: Sort
  val sort: sorts.Set
}

sealed trait BinarySetOp extends SetTerm
    with StructuralEqualityBinaryOp[Term]
    with PossibleBinaryOpTrigger[Term] {

  val elementsSort = p0.sort.asInstanceOf[sorts.Set].elementsSort
  val sort = sorts.Set(elementsSort)
}

case class EmptySet(elementsSort: Sort) extends SetTerm with Literal {
  val sort = sorts.Set(elementsSort)
  override val toString = "Ø"
}

case class SingletonSet(p: Term) extends SetTerm /* with UnaryOp[Term] */ with PossibleTrigger {
  val elementsSort = p.sort
  val sort = sorts.Set(elementsSort)

  override val toString = "{" + p + "}"

  lazy val getArgs = p :: Nil
  def withArgs(args: Seq[Term]) = SingletonSet(args(0))
}

class SetAdd(val p0: Term, val p1: Term) extends SetTerm
    with StructuralEqualityBinaryOp[Term]
    with PossibleTrigger {

  val elementsSort = p0.sort.asInstanceOf[sorts.Set].elementsSort
  val sort = sorts.Set(elementsSort)

  override val op = "+"

  lazy val getArgs = p0 :: p1 :: Nil
  def withArgs(args: Seq[Term]) = SetAdd(args(0), args(1))
}

object SetAdd extends ((Term, Term) => SetTerm) {
  def apply(t0: Term, t1: Term) = {
    utils.assertSort(t0, "first operand", "Set", _.isInstanceOf[sorts.Set])
    utils.assertSort(t1, "second operand", t0.sort.asInstanceOf[sorts.Set].elementsSort)

    new SetAdd(t0, t1)
  }

  def unapply(sa: SetAdd) = Some((sa.p0, sa.p1))
}

class SetUnion(val p0: Term, val p1: Term) extends BinarySetOp {
  override val op = "∪"

  def withArgs(args: Seq[Term]) = SetUnion(args(0), args(1))
}

object SetUnion extends ((Term, Term) => SetTerm) {
  def apply(t0: Term, t1: Term) = {
    utils.assertSameSetSorts(t0, t1)
    new SetUnion(t0, t1)
  }

  def unapply(su: SetUnion) = Some((su.p0, su.p1))
}

class SetIntersection(val p0: Term, val p1: Term) extends BinarySetOp {
  override val op = "∩"

  def withArgs(args: Seq[Term]) = SetIntersection(args(0), args(1))
}

object SetIntersection extends ((Term, Term) => SetTerm) {
  def apply(t0: Term, t1: Term) = {
    utils.assertSameSetSorts(t0, t1)
    new SetIntersection(t0, t1)
  }

  def unapply(si: SetIntersection) = Some((si.p0, si.p1))
}

class SetSubset(val p0: Term, val p1: Term) extends BinarySetOp {
  override val op = "⊂"

  def withArgs(args: Seq[Term]) = SetSubset(args(0), args(1))
}

object SetSubset extends ((Term, Term) => SetTerm) {
  def apply(t0: Term, t1: Term) = {
    utils.assertSameSetSorts(t0, t1)
    new SetSubset(t0, t1)
  }

  def unapply(ss: SetSubset) = Some((ss.p0, ss.p1))
}

class SetDisjoint(val p0: Term, val p1: Term) extends BinarySetOp {
  override val op = "disj"

  def withArgs(args: Seq[Term]) = SetDisjoint(args(0), args(1))
}

object SetDisjoint extends ((Term, Term) => SetTerm) {
  def apply(t0: Term, t1: Term) = {
    utils.assertSameSetSorts(t0, t1)
    new SetDisjoint(t0, t1)
  }

  def unapply(sd: SetDisjoint) = Some((sd.p0, sd.p1))
}

class SetDifference(val p0: Term, val p1: Term) extends BinarySetOp {
  override val op = "\\"

  def withArgs(args: Seq[Term]) = SetDifference(args(0), args(1))
}

object SetDifference extends ((Term, Term) => SetTerm) {
  def apply(t0: Term, t1: Term) = {
    utils.assertSameSetSorts(t0, t1)
    new SetDifference(t0, t1)
  }

  def unapply(sd: SetDifference) = Some((sd.p0, sd.p1))
}

class SetIn(val p0: Term, val p1: Term) extends BooleanTerm
    with StructuralEqualityBinaryOp[Term]
    with PossibleTrigger {

  override val op = "in"

  lazy val getArgs = p0 :: p1 :: Nil
  def withArgs(args: Seq[Term]) = SetIn(args(0), args(1))
}

object SetIn extends ((Term, Term) => BooleanTerm) {
  def apply(t0: Term, t1: Term) = {
    utils.assertSort(t1, "second operand", "Set", _.isInstanceOf[sorts.Set])
    utils.assertSort(t0, "first operand", t1.sort.asInstanceOf[sorts.Set].elementsSort)

    new SetIn(t0, t1)
  }

  def unapply(si: SetIn) = Some((si.p0, si.p1))
}

class SetCardinality(val p: Term) extends Term
    with StructuralEqualityUnaryOp[Term]
    with PossibleTrigger {

  val sort = sorts.Int
  override val toString = "|" + p + "|"

  lazy val getArgs = p :: Nil
  def withArgs(args: Seq[Term]) = SetCardinality(args(0))
}

object SetCardinality extends (Term => SetCardinality) {
  def apply(t: Term) = {
    utils.assertSort(t, "term", "Set", _.isInstanceOf[sorts.Set])
    new SetCardinality(t)
  }

  def unapply(sc: SetCardinality) = Some(sc.p)
}

/* Multisets */

sealed trait MultisetTerm extends Term {
  val elementsSort: Sort
  val sort: sorts.Multiset
}

sealed trait BinaryMultisetOp extends MultisetTerm
    with StructuralEqualityBinaryOp[Term]
    with PossibleBinaryOpTrigger[Term] {

  val elementsSort = p0.sort.asInstanceOf[sorts.Multiset].elementsSort
  val sort = sorts.Multiset(elementsSort)
}

case class EmptyMultiset(elementsSort: Sort) extends MultisetTerm with Literal {
  val sort = sorts.Multiset(elementsSort)
  override val toString = "Ø"
}

case class SingletonMultiset(p: Term) extends MultisetTerm /* with UnaryOp[Term] */ with PossibleTrigger {
  val elementsSort = p.sort
  val sort = sorts.Multiset(elementsSort)

  override val toString = "{" + p + "}"

  lazy val getArgs = p :: Nil
  def withArgs(args: Seq[Term]) = SingletonMultiset(args(0))
}

class MultisetAdd(val p0: Term, val p1: Term) extends MultisetTerm
    with StructuralEqualityBinaryOp[Term]
    with PossibleTrigger {

  val elementsSort = p0.sort.asInstanceOf[sorts.Multiset].elementsSort
  val sort = sorts.Multiset(elementsSort)

  override val op = "+"

  lazy val getArgs = p0 :: p1 :: Nil
  def withArgs(args: Seq[Term]) = MultisetAdd(args(0), args(1))
}

object MultisetAdd extends ((Term, Term) => MultisetTerm) {
  def apply(t0: Term, t1: Term) = {
    utils.assertSort(t0, "first operand", "Set", _.isInstanceOf[sorts.Multiset])
    utils.assertSort(t1, "second operand", t0.sort.asInstanceOf[sorts.Multiset].elementsSort)

    new MultisetAdd(t0, t1)
  }

  def unapply(ma: MultisetAdd) = Some((ma.p0, ma.p1))
}

class MultisetUnion(val p0: Term, val p1: Term) extends BinaryMultisetOp {
  override val op = "∪"

  def withArgs(args: Seq[Term]) = MultisetUnion(args(0), args(1))
}

object MultisetUnion extends ((Term, Term) => MultisetTerm) {
  def apply(t0: Term, t1: Term) = {
    utils.assertSameMultisetSorts(t0, t1)
    new MultisetUnion(t0, t1)
  }

  def unapply(mu: MultisetUnion) = Some((mu.p0, mu.p1))
}

class MultisetIntersection(val p0: Term, val p1: Term) extends BinaryMultisetOp {
  override val op = "∩"

  def withArgs(args: Seq[Term]) = MultisetIntersection(args(0), args(1))
}

object MultisetIntersection extends ((Term, Term) => MultisetTerm) {
  def apply(t0: Term, t1: Term) = {
    utils.assertSameMultisetSorts(t0, t1)
    new MultisetIntersection(t0, t1)
  }

  def unapply(mi: MultisetIntersection) = Some((mi.p0, mi.p1))
}

class MultisetSubset(val p0: Term, val p1: Term) extends BinaryMultisetOp {
  override val op = "⊂"

  def withArgs(args: Seq[Term]) = MultisetSubset(args(0), args(1))
}

object MultisetSubset extends ((Term, Term) => MultisetTerm) {
  def apply(t0: Term, t1: Term) = {
    utils.assertSameMultisetSorts(t0, t1)
    new MultisetSubset(t0, t1)
  }

  def unapply(ms: MultisetSubset) = Some((ms.p0, ms.p1))
}

class MultisetDifference(val p0: Term, val p1: Term) extends BinaryMultisetOp {
  override val op = "\\"

  def withArgs(args: Seq[Term]) = MultisetDifference(args(0), args(1))
}

object MultisetDifference extends ((Term, Term) => MultisetTerm) {
  def apply(t0: Term, t1: Term) = {
    utils.assertSameMultisetSorts(t0, t1)
    new MultisetDifference(t0, t1)
  }

  def unapply(md: MultisetDifference) = Some((md.p0, md.p1))
}

class MultisetIn(val p0: Term, val p1: Term) extends BooleanTerm
    with StructuralEqualityBinaryOp[Term]
    with PossibleTrigger {

  override val op = "∈"

  lazy val getArgs = p0 :: p1 :: Nil
  def withArgs(args: Seq[Term]) = MultisetIn(args(0), args(1))
}

object MultisetIn extends ((Term, Term) => BooleanTerm) {
  def apply(t0: Term, t1: Term) = {
    utils.assertSort(t1, "second operand", "Multiset", _.isInstanceOf[sorts.Multiset])
    utils.assertSort(t0, "first operand", t1.sort.asInstanceOf[sorts.Multiset].elementsSort)

    new MultisetIn(t0, t1)
  }

  def unapply(mi: MultisetIn) = Some((mi.p0, mi.p1))
}

class MultisetCardinality(val p: Term) extends Term
    with StructuralEqualityUnaryOp[Term]
    with PossibleTrigger {

  val sort = sorts.Int
  override val toString = "|" + p + "|"

  lazy val getArgs = p :: Nil
  def withArgs(args: Seq[Term]) = MultisetCardinality(args(0))
}

object MultisetCardinality extends (Term => MultisetCardinality) {
  def apply(t: Term) = {
    utils.assertSort(t, "term", "Multiset", _.isInstanceOf[sorts.Multiset])
    new MultisetCardinality(t)
  }

  def unapply(mc: MultisetCardinality) = Some(mc.p)
}

class MultisetCount(val p0: Term, val p1: Term) extends Term
    with StructuralEqualityBinaryOp[Term]
    with PossibleTrigger {

  val sort = sorts.Int
  override val toString = s"cnt($p0,$p1)"

  lazy val getArgs = p0 :: p1 :: Nil
  def withArgs(args: Seq[Term]) = MultisetCount(args(0), args(1))
}

object MultisetCount extends {
  def apply(e: Term, t: Term) = {
    utils.assertSort(t, "second operand", "Multiset", _.isInstanceOf[sorts.Multiset])
    utils.assertSort(e, "first operand", t.sort.asInstanceOf[sorts.Multiset].elementsSort)

    new MultisetCount(e,t)
  }

  def unapply(mc:MultisetCount) = Some((mc.p0, mc.p1))
}

/* Domains */

case class DomainFApp(function: Function, tArgs: Seq[Term]) extends Term with PossibleTrigger {
  val sort = function.sort.to
  override val toString = function.id + tArgs.mkString("(", ", ", ")")

  lazy val getArgs = tArgs
  def withArgs(args: Seq[Term]) = DomainFApp(function, args)
}

/* Snapshots */

sealed trait SnapshotTerm extends Term { val sort = sorts.Snap }

class Combine(val p0: Term, val p1: Term) extends SnapshotTerm
    with StructuralEqualityBinaryOp[Term]
    with PossibleTrigger {

  utils.assertSort(p0, "first operand", sorts.Snap)
  utils.assertSort(p1, "second operand", sorts.Snap)

  override val toString = s"($p0, $p1)"

  lazy val getArgs = p0 :: p1 :: Nil
  def withArgs(args: Seq[Term]) = Combine(args(0), args(1))
}

object Combine {
  def apply(t0: Term, t1: Term) = new Combine(t0.convert(sorts.Snap), t1.convert(sorts.Snap))

  def unapply(c: Combine) = Some((c.p0, c.p1))
}

case class First(t: Term) extends SnapshotTerm with PossibleTrigger {
  utils.assertSort(t, "term", sorts.Snap)

  lazy val getArgs = t :: Nil
  def withArgs(args: Seq[Term]) = First(args(0))
}

case class Second(t: Term) extends SnapshotTerm with PossibleTrigger {
  utils.assertSort(t, "term", sorts.Snap)

  lazy val getArgs = t :: Nil
  def withArgs(args: Seq[Term]) = Second(args(0))
}

/* Quantified permissions */

case class Lookup(field: String, fvf: Term, at: Term) extends Term with PossibleTrigger  {
  utils.assertSort(fvf, "field value function", "FieldValueFunction", _.isInstanceOf[sorts.FieldValueFunction])
  utils.assertSort(at, "receiver", sorts.Ref)

  val sort = fvf.sort.asInstanceOf[sorts.FieldValueFunction].codomainSort

  lazy val getArgs = fvf :: at :: Nil
  def withArgs(args: Seq[Term]) = Lookup(field, args(0), args(1))
}

case class Domain(field: String, fvf: Term) extends SetTerm with PossibleTrigger {
  utils.assertSort(fvf, "field value function", "FieldValueFunction", _.isInstanceOf[sorts.FieldValueFunction])

  val elementsSort = sorts.Ref
  val sort = sorts.Set(elementsSort)

  lazy val getArgs = fvf :: Nil
  def withArgs(args: Seq[Term]) = Domain(field, args(0))
}

/* Sort wrappers */

/* Note: Sort wrappers should probably not be used as (outermost) triggers
 * because they are optimised away if wrappee `t` already has sort `to`.
 */

/* Note: Sort wrappers should probably not be used as (outermost) triggers
 * because they are optimised away if wrappee `t` already has sort `to`.
 */
class SortWrapper(val t: Term, val to: Sort)
    extends Term
       with StructuralEquality {

  assert((t.sort == sorts.Snap || to == sorts.Snap) && t.sort != to,
         s"Unexpected sort wrapping of $t from ${t.sort} to $to")

  val equalityDefiningMembers = t :: to :: Nil
  override val toString = s"$t"
  override val sort = to
}

object SortWrapper {
  def apply(t: Term, to: Sort) = t match {
    case _ if t.sort == to => t
    case sw: SortWrapper if sw.t.sort == to => sw.t
    case _ => new SortWrapper(t, to)
  }

  def unapply(sw: SortWrapper) = Some((sw.t, sw.to))
}

/* Trigger-related terms */

sealed trait PossibleTrigger extends Term with GenericTriggerGenerator.PossibleTrigger[Term, PossibleTrigger] {
  val asManifestation = this
  /* Returning this assumes that the possible trigger is always the trigger
   * term itself. This is not the case, for example, on Silver's side, where
   * an old-expression itself is not the trigger, but where the expression
   * nested in 'old' is the trigger.
   */
}

sealed trait PossibleBinaryOpTrigger[T <: Term] extends PossibleTrigger { self: BinaryOp[T] =>
  lazy val getArgs = p0 :: p1 :: Nil
}

sealed trait ForbiddenInTrigger extends Term with GenericTriggerGenerator.ForbiddenInTrigger[Sort] {
  lazy val typ = sort
}

/* Other terms */

class Distinct(val ts: Set[Term]) extends BooleanTerm with StructuralEquality with ForbiddenInTrigger {
  assert(ts.nonEmpty, "Distinct requires at least term.")

  val equalityDefiningMembers = ts :: Nil
  override val toString = s"Distinct($ts)"
}

object Distinct {
  def apply(ts: Set[Term]): Term =
    if (ts.nonEmpty) new Distinct(ts)
    else True()

  def unapply(d: Distinct) = Some(d.ts)
}

case class Let(x: Var, t: Term, body: Term) extends Term with ForbiddenInTrigger {
  val sort = body.sort
  override lazy val toString = s"let $x = $t in $body"
}

/* Predefined terms */

object predef {
  val `?s` = Var("s@$", sorts.Snap) // with SnapshotTerm
  val `?r` = Var("r", sorts.Ref)

  val Zero = IntLiteral(0)
  val One = IntLiteral(1)
}

/* Convenience functions */

object perms {
  def IsNonNegative(p: Term) =
    Or(p === NoPerm(), IsPositive(p))
      /* All basic static simplifications should be covered by Equals,
       * IsPositive and or
       */

  def IsPositive(p: Term) = p match {
    case _: NoPerm => False()
    case _: FullPerm | _: WildcardPerm => True()
    case fp: FractionPerm if fp.isDefinitelyPositive => True()
    case _ => PermLess(NoPerm(), p)
  }

  def IsAsPermissive(p1: Term, p2: Term) = Or(p1 === p2, PermLess(p2, p1))

  def IsNoAccess(p: Term) = p match {
    case _: NoPerm => True()
    case  _: PermPlus | PermMinus(_, _: WildcardPerm) => False()
      /* ATTENTION: This is only sound if both plus operands and the left minus operand are positive! */
    case _ => Or(p === NoPerm(), PermLess(p, NoPerm()))
  }
}

/* Utility functions */

object utils {
  def BigOr(it: Iterable[Term], f: Term => Term = t => t): Term =
    silicon.utils.mapReduceLeft(it, f, Or, True())

  def BigPermSum(it: Iterable[Term], f: Term => Term = t => t): Term =
    silicon.utils.mapReduceLeft(it, f, PermPlus, NoPerm())

  @scala.annotation.elidable(level = scala.annotation.elidable.ASSERTION)
  def assertSort(t: Term, desc: String, s: Sort) {
    assert(t.sort == s,
           "Expected %s %s to be of sort %s, but found %s.".format(desc, t, s, t.sort))
  }

  @scala.annotation.elidable(level = scala.annotation.elidable.ASSERTION)
  def assertSort(t: Term, desc: String, xs: Seq[Sort]) {
    assert(xs.contains(t.sort),
           "Expected %s %s to be one of sorts %s, but found %s.".format(desc, t, xs, t.sort))
  }

  @scala.annotation.elidable(level = scala.annotation.elidable.ASSERTION)
  def assertSort(t: Term, desc: String, sortDesc: String, f: Sort => Boolean) {
    assert(f(t.sort),
      "Expected %s %s to be of sort %s, but found %s.".format(desc, t, sortDesc, t.sort))
  }

  @scala.annotation.elidable(level = scala.annotation.elidable.ASSERTION)
  def assertSameSeqSorts(t0: Term, t1: Term) {
    assert(
      (t0.sort, t1.sort) match {
        case (sorts.Seq(a), sorts.Seq(b)) if a == b => true
        case _ => false
      },
      "Expected both operands to be of sort Seq(X), but found %s (%s) and %s (%s)"
        .format(t0, t0.sort, t1, t1.sort))
  }

  @scala.annotation.elidable(level = scala.annotation.elidable.ASSERTION)
  def assertSameSetSorts(t0: Term, t1: Term) {
    assert(
      (t0.sort, t1.sort) match {
        case (sorts.Set(a), sorts.Set(b)) if a == b => true
        case _ => false
      },
      "Expected both operands to be of sort Set(X), but found %s (%s) and %s (%s)"
        .format(t0, t0.sort, t1, t1.sort))
  }

  @scala.annotation.elidable(level = scala.annotation.elidable.ASSERTION)
  def assertSameMultisetSorts(t0: Term, t1: Term) {
    assert(
      (t0.sort, t1.sort) match {
        case (sorts.Multiset(a), sorts.Multiset(b)) if a == b => true
        case _ => false
      },
      "Expected both operands to be of sort Multiset(X), but found %s (%s) and %s (%s)"
        .format(t0, t0.sort, t1, t1.sort))
  }
}

object implicits {
  import scala.language.implicitConversions

  implicit def intToTerm(i: Int): IntLiteral = IntLiteral(i)
  implicit def boolToTerm(b: Boolean): BooleanLiteral = if (b) True() else False()
}<|MERGE_RESOLUTION|>--- conflicted
+++ resolved
@@ -318,13 +318,8 @@
     val (triggers, extraVars) =
       TriggerGenerator.generateFirstTriggers(qvars, computeTriggersFrom).getOrElse((Nil, Nil))
 
-<<<<<<< HEAD
     Quantification(Forall, qvars ++ extraVars, tBody, triggers)
   }
-=======
-      Quantification(Forall, qvars ++ extraVars, tBody, triggers)
-    }
->>>>>>> cccd9f0c
 
   override val toString = "QA"
 }
