--- conflicted
+++ resolved
@@ -1702,11 +1702,7 @@
   def IsNonPositive(p: Term): Term = p match {
     case _: NoPerm => True()
     case  _: PermPlus => False()
-<<<<<<< HEAD
-       /* ATTENTION: This is only sound if both plus operands are positive!
-=======
       /* ATTENTION: This is only sound if both plus operands are positive!
->>>>>>> f8f0361d
        * Consider removing IsNonPositive and using Not(IsPositive(...)) instead.
        */
     case _ => Or(p === NoPerm(), PermLess(p, NoPerm()))
