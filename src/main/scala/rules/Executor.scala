/*
 * This Source Code Form is subject to the terms of the Mozilla Public
 * License, v. 2.0. If a copy of the MPL was not distributed with this
 * file, You can obtain one at http://mozilla.org/MPL/2.0/.
 */

package viper.silicon.rules

import viper.silicon.common.collections.immutable.InsertionOrderedSet
import viper.silicon.decider.RecordedPathConditions
import viper.silicon.interfaces._
import viper.silicon.state._
import viper.silicon.state.terms._
import viper.silicon.state.terms.perms.IsNonNegative
import viper.silicon.state.terms.predef.`?r`
import viper.silicon.utils.freshSnap
import viper.silicon.verifier.Verifier
import viper.silicon.{ExecuteRecord, MethodCallRecord, Stack, SymbExLogger}
import viper.silver.cfg.silver.SilverCfg
import viper.silver.cfg.silver.SilverCfg.{SilverBlock, SilverEdge}
import viper.silver.verifier.PartialVerificationError
import viper.silver.verifier.errors._
import viper.silver.verifier.reasons._
import viper.silver.{ast, cfg}

trait ExecutionRules extends SymbolicExecutionRules {
  def exec(s: State,
           cfg: SilverCfg,
           v: Verifier)
          (Q: (State, Verifier) => VerificationResult)
          : VerificationResult

  def exec(s: State, stmt: ast.Stmt, v: Verifier)
          (Q: (State, Verifier) => VerificationResult)
          : VerificationResult

  def execs(s: State, stmts: Seq[ast.Stmt], v: Verifier)
           (Q: (State, Verifier) => VerificationResult)
           : VerificationResult
}

object executor extends ExecutionRules with Immutable {
  import consumer._
  import evaluator._
  import producer._

  private def follow(s: State, edge: SilverEdge, v: Verifier)
                    (Q: (State, Verifier) => VerificationResult)
                    : VerificationResult = {

    val s1 = edge.kind match {
      case cfg.Kind.Out =>
        val s1 = s.copy(h = stateConsolidator.merge(s.h, s.invariantContexts.head, v),
                        invariantContexts = s.invariantContexts.tail)
        s1
      case _ =>
        /* No need to do anything special. See also the handling of loop heads in exec below. */
        s
    }

    edge match {
      case ce: cfg.ConditionalEdge[ast.Stmt, ast.Exp] =>
        eval(s1, ce.condition, IfFailed(ce.condition), v)((s2, tCond, v1) =>
          /* Using branch(...) here ensures that the edge condition is recorded
           * as a branch condition on the pathcondition stack.
           */
          brancher.branch(s2, tCond, v1,
            (s3, v3) => exec(s3, ce.target, ce.kind, v3)(Q),
            (_, _)  => Success()))

      case ue: cfg.UnconditionalEdge[ast.Stmt, ast.Exp] =>
        exec(s1, ue.target, ue.kind, v)(Q)
    }
  }

  private def follows(s: State,
                      edges: Seq[SilverEdge],
                      pvef: ast.Exp => PartialVerificationError,
                      v: Verifier)
                     (Q: (State, Verifier) => VerificationResult)
                     : VerificationResult = {

    if (edges.isEmpty) {
      Q(s, v)
    } else
      edges.foldLeft(Success(): VerificationResult) {
        case (fatalResult: FatalResult, _) => fatalResult
        case (_, edge) => follow(s, edge, v)(Q)
      }
  }

  def exec(s: State, graph: SilverCfg, v: Verifier)
          (Q: (State, Verifier) => VerificationResult)
          : VerificationResult = {

    exec(s, graph.entry, cfg.Kind.Normal, v)(Q)
  }

  def exec(s: State, block: SilverBlock, incomingEdgeKind: cfg.Kind.Value, v: Verifier)
          (Q: (State, Verifier) => VerificationResult)
          : VerificationResult = {

    block match {
      case cfg.StatementBlock(stmt) =>
        execs(s, stmt, v)((s1, v1) =>
          follows(s1, magicWandSupporter.getOutEdges(s1, block), IfFailed, v1)(Q))

      case   _: cfg.PreconditionBlock[ast.Stmt, ast.Exp]
           | _: cfg.PostconditionBlock[ast.Stmt, ast.Exp] =>

        /* It is expected that the CFG of a method *body* is executed, not that of
         * the whole method (which includes pre-/postcondition blocks).
         * See also the MethodSupporter.
         */
        sys.error(s"Unexpected block: $block")

      case block @ cfg.LoopHeadBlock(invs, stmts) =>
        incomingEdgeKind match {
          case cfg.Kind.In =>
            /* We've reached a loop head block via an in-edge. Steps to perform:
             *   - Check loop invariant for self-framingness
             *   - Check that the loop guard is framed by the invariant
             *   - Exhale invariant of the target block
             *   - Push leftover state onto invariant context stack
             *   - Create state in which to execute the loop body by producing the
             *     invariant into an empty heap
             *   - Execute the statements in the loop head block
             *   - Follow the outgoing edges
             */

            /* Havoc local variables that are assigned to in the loop body */
            val wvs = s.methodCfg.writtenVars(block)
              /* TODO: BUG: Variables declared by LetWand show up in this list, but shouldn't! */

            val gBody = Store(wvs.foldLeft(s.g.values)((map, x) => map.updated(x, v.decider.fresh(x))))
            val sBody = s.copy(g = gBody, h = Heap())

            val edges = s.methodCfg.outEdges(block)
            val (outEdges, otherEdges) = edges partition(_.kind == cfg.Kind.Out)
            val sortedEdges = otherEdges ++ outEdges
            val edgeConditions = sortedEdges.collect{case ce: cfg.ConditionalEdge[ast.Stmt, ast.Exp] => ce.condition}
                                            .distinct

            type PhaseData = (State, RecordedPathConditions, InsertionOrderedSet[FunctionDecl])
            var phase1data: Vector[PhaseData] = Vector.empty

            (executionFlowController.locally(sBody, v)((s0, v0) => {
                v0.decider.prover.comment("Loop head block: Check well-definedness of invariant")
                val mark = v0.decider.setPathConditionMark()
                produces(s0, freshSnap, invs, ContractNotWellformed, v0)((s1, v1) => {
                  phase1data = phase1data :+ (s1,
                                              v1.decider.pcs.after(mark),
                                              InsertionOrderedSet.empty[FunctionDecl] /*v2.decider.freshFunctions*/ /* [BRANCH-PARALLELISATION] */)
                  v1.decider.prover.comment("Loop head block: Check well-definedness of edge conditions")
                  edgeConditions.foldLeft(Success(): VerificationResult) {
                    case (fatalResult: FatalResult, _) => fatalResult
                    case (intermediateResult, eCond) =>
                      intermediateResult && executionFlowController.locally(s1, v1)((s2, v2) => {
                        eval(s2, eCond, WhileFailed(eCond), v2)((_, _, _) =>
                          Success())})}})})
            && executionFlowController.locally(s, v)((s0, v0) => {
                v0.decider.prover.comment("Loop head block: Establish invariant")
                consumes(s0, invs, LoopInvariantNotEstablished, v0)((sLeftover, _, v1) => {
                  v1.decider.prover.comment("Loop head block: Execute statements of loop head block (in invariant state)")
                  phase1data.foldLeft(Success(): VerificationResult) {
                    case (fatalResult: FatalResult, _) => fatalResult
                    case (intermediateResult, (s1, pcs, ff1)) =>
                      val s2 = s1.copy(invariantContexts = sLeftover.h +: s1.invariantContexts)
                      intermediateResult && executionFlowController.locally(s2, v1)((s3, v2) => {
//                    v2.decider.declareAndRecordAsFreshFunctions(ff1 -- v2.decider.freshFunctions) /* [BRANCH-PARALLELISATION] */
                      v2.decider.assume(pcs.assumptions)
                      if (v2.decider.checkSmoke())
                        Success()
                      else {
                        execs(s3, stmts, v2)((s4, v3) => {
                          v3.decider.prover.comment("Loop head block: Follow loop-internal edges")
                          follows(s4, sortedEdges, WhileFailed, v3)(Q)})}})}})}))

          case _ =>
            /* We've reached a loop head block via an edge other than an in-edge: a normal edge or
             * and out-edge. We consider this edge to be a back-edge and we break the cycle by
             * attempting to re-establish the invariant.
             */
            v.decider.prover.comment("Loop head block: Re-establish invariant")
            consumes(s, invs, e => LoopInvariantNotPreserved(e), v)((_, _, _) =>
              Success())
        }

      case cfg.ConstrainingBlock(vars: Seq[ast.AbstractLocalVar @unchecked], body: SilverCfg) =>
        val arps = vars map (s.g.apply(_).asInstanceOf[Var])
        exec(s.setConstrainable(arps, true), body, v)((s1, v1) =>
          follows(s1.setConstrainable(arps, false), magicWandSupporter.getOutEdges(s1, block), Internal(_), v1)(Q))
    }
  }

  def execs(s: State, stmts: Seq[ast.Stmt], v: Verifier)
           (Q: (State, Verifier) => VerificationResult)
           : VerificationResult =

    if(stmts.nonEmpty)
      exec(s, stmts.head, v)((s1, v1) =>
        execs(s1, stmts.tail, v1)(Q))
    else
      Q(s, v)

  def exec(s: State, stmt: ast.Stmt, v: Verifier)
          (Q: (State, Verifier) => VerificationResult)
          : VerificationResult = {
    val sepIdentifier = SymbExLogger.currentLog().insert(new ExecuteRecord(stmt, s, v.decider.pcs))
    exec2(s, stmt, v)((s1, v1) => {
      SymbExLogger.currentLog().collapse(stmt, sepIdentifier)
      Q(s1, v1)})
  }

  def exec2(state: State, stmt: ast.Stmt, v: Verifier)
          (continuation: (State, Verifier) => VerificationResult)
          : VerificationResult = {

    val s = state.copy(h=magicWandSupporter.getExecutionHeap(state))
    val Q: (State, Verifier) => VerificationResult = (s, v) => {
      continuation(magicWandSupporter.moveToReserveHeap(s, v), v)}

    /* For debugging-purposes only */
    stmt match {
      case _: ast.Seqn =>
      case _ =>
        v.logger.debug(s"\nEXECUTE ${viper.silicon.utils.ast.sourceLineColumn(stmt)}: $stmt")
        v.logger.debug(v.stateFormatter.format(s, v.decider.pcs))
        if (s.reserveHeaps.nonEmpty)
          v.logger.debug("hR = " + s.reserveHeaps.map(v.stateFormatter.format).mkString("", ",\n     ", ""))
        v.decider.prover.comment("[exec]")
        v.decider.prover.comment(stmt.toString())
    }

    val executed = stmt match {
      case ast.Seqn(stmts) =>
        execs(s, stmts, v)(Q)

      case ast.Label(name, _) =>
        val s1 = s.copy(oldHeaps = s.oldHeaps + (name -> s.h))
        Q(s1, v)

      case ast.LocalVarDeclStmt(decl) =>
        val x = decl.localVar
        val t = v.decider.fresh(x.name, v.symbolConverter.toSort(x.typ))
        Q(s.copy(g = s.g + (x -> t)), v)

      case ass @ ast.LocalVarAssign(x, rhs) =>
        eval(s, rhs, AssignmentFailed(ass), v)((s1, tRhs, v1) => {
          val t = ssaifyRhs(tRhs, x.name, x.typ, v)
          Q(s1.copy(g = s1.g + (x, t)), v1)})

      /* TODO: Encode assignments e1.f := e2 as
       *         exhale acc(e1.f)
       *         inhale acc(e1.f) && e1.f == e2
       *       and benchmark possible performance effects.
       */

      /* Assignment for a field that contains quantified chunks */
      case ass @ ast.FieldAssign(fa @ ast.FieldAccess(eRcvr, field), rhs)
              if s.qpFields.contains(field) =>

        val pve = AssignmentFailed(ass)
        eval(s, eRcvr, pve, v)((s1, tRcvr, v1) =>
          eval(s1, rhs, pve, v1)((s2, tRhs, v2) => {
            val (relevantChunks, otherChunks) =
              quantifiedChunkSupporter.splitHeap[QuantifiedFieldChunk](s2.h, field.name)
            val hints = quantifiedChunkSupporter.extractHints(None, Seq(tRcvr))
            val chunkOrderHeuristics = quantifiedChunkSupporter.hintBasedChunkOrderHeuristic(hints)
            quantifiedChunkSupporter.removePermissions(
              s2,
              relevantChunks,
              Seq(`?r`),
              `?r` === tRcvr,
              field,
              FullPerm(),
              chunkOrderHeuristics,
              v2
            ) {
              case (true, s3, remainingChunks) =>
                val h3 = Heap(remainingChunks ++ otherChunks)
                val (sm, smValueDef) = quantifiedChunkSupporter.singletonSnapshotMap(s3, field, Seq(tRcvr), tRhs, v2)
                v1.decider.prover.comment("Definitional axioms for singleton-FVF's value")
                v1.decider.assume(smValueDef)
                val ch = quantifiedChunkSupporter.createSingletonQuantifiedChunk(Seq(`?r`), field, Seq(tRcvr), FullPerm(), sm)
                Q(s3.copy(h = h3 + ch), v2)
              case (false, _, _) =>
                Failure(pve dueTo InsufficientPermission(fa))}}))

      case ass @ ast.FieldAssign(fa @ ast.FieldAccess(eRcvr, field), rhs) =>
        val pve = AssignmentFailed(ass)
        eval(s, eRcvr, pve, v)((s1, tRcvr, v1) =>
          eval(s1, rhs, pve, v1)((s2, tRhs, v2) =>
            chunkSupporter.withChunk(s2, field.name, Seq(tRcvr), Some(FullPerm()), fa, pve, v2)((s3, fc, v3) => {
              val t = ssaifyRhs(tRhs, field.name, field.typ, v3)
              Q(magicWandSupporter.replaceChunk(s3, fc, FieldChunk(tRcvr, field.name, t, fc.perm)), v3)})))

      case ast.NewStmt(x, fields) =>
        val tRcvr = v.decider.fresh(x)
        v.decider.assume(tRcvr !== Null())
        /* TODO: Verify similar to the code in DefaultProducer/ast.FieldAccessPredicate - unify */
        val newChunks = fields map (field => {
          val p = FullPerm()
          val snap = v.decider.fresh(field.name, v.symbolConverter.toSort(field.typ))
          if (s.qpFields.contains(field)) {
            val (sm, smValueDef) = quantifiedChunkSupporter.singletonSnapshotMap(s, field, Seq(tRcvr), snap, v)
            v.decider.prover.comment("Definitional axioms for singleton-FVF's value")
            v.decider.assume(smValueDef)
            quantifiedChunkSupporter.createSingletonQuantifiedChunk(Seq(`?r`), field, Seq(tRcvr), p, sm)
          } else
            FieldChunk(tRcvr, field.name, snap, p)})
        val s1 = s.copy(g = s.g + (x, tRcvr), h = s.h + Heap(newChunks))
        val ts = viper.silicon.state.utils.computeReferenceDisjointnesses(s1, tRcvr)
          /* Calling computeReferenceDisjointnesses with the updated state σ1 ensures that
           * tRcvr is constrained to be different from (ref-typed) fields of tRcvr to which
           * permissions have been gained.
           * Note that we do not constrain the (ref-typed) fields to be mutually disjoint.
           */
        v.decider.assume(ts)
        Q(s1, v)

      case ast.Fresh(vars) =>
        val (arps, arpConstraints) =
          vars.map(x => (x, v.decider.freshARP()))
              .map{case (variable, (value, constrain)) => ((variable, value), constrain)}
              .unzip
        val g1 = Store(s.g.values ++ arps)
          /* It is crucial that the (var -> term) mappings in arps override
           * already existing bindings for the same vars when they are added
           * (via ++).
           */
        v.decider.assume(arpConstraints)
        Q(s.copy(g = g1), v)

      case inhale @ ast.Inhale(a) => a match {
        case _: ast.FalseLit =>
          /* We're done */
          Success()
        case _ =>
          produce(s, freshSnap, a, InhaleFailed(inhale), v)(Q)
      }

      case exhale @ ast.Exhale(a) =>
        val pve = ExhaleFailed(exhale)
        consume(s, a, pve, v)((s1, _, v1) =>
          Q(s1, v1))

      case assert @ ast.Assert(a) =>
        val pve = AssertFailed(assert)

        a match {
          /* "assert true" triggers a heap compression. */
          case _: ast.TrueLit =>
            val s1 = stateConsolidator.consolidate(s, v)
            Q(s1, v)

          /* "assert false" triggers a smoke check. If successful, we backtrack. */
          case _: ast.FalseLit =>
            executionFlowController.tryOrFail0(s, v)((s1, v1, QS) => {
              if (v1.decider.checkSmoke())
                QS(s1, v1)
              else
                Failure(pve dueTo AssertionFalse(a))
              })((_, _) => Success())

          case _ =>
            if (Verifier.config.disableSubsumption()) {
              val r =
                consume(s, a, pve, v)((_, _, _) =>
                  Success())
              r && Q(s, v)
            } else
              consume(s, a, pve, v)((s1, _, v1) => {
                val s2 = s1.copy(h = s.h, reserveHeaps = s.reserveHeaps)
                Q(s2, v1)})
        }

      case call @ ast.MethodCall(methodName, eArgs, lhs) =>
        val meth = Verifier.program.findMethod(methodName)
        val pvefCall = (_: ast.Exp) =>  CallFailed(call)
        val pvefPre = (_: ast.Exp) =>  PreconditionInCallFalse(call)
        val mcLog = new MethodCallRecord(call, s, v.decider.pcs)
        val sepIdentifier = SymbExLogger.currentLog().insert(mcLog)
        evals(s, eArgs, pvefCall, v)((s1, tArgs, v1) => {
          mcLog.finish_parameters()
          val s2 = s1.copy(g = Store(meth.formalArgs.map(_.localVar).zip(tArgs)),
                           recordVisited = true)
          consumes(s2, meth.pres, pvefPre, v1)((s3, _, v2) => {
            mcLog.finish_precondition()
            val outs = meth.formalReturns.map(_.localVar)
            val gOuts = Store(outs.map(x => (x, v2.decider.fresh(x))).toMap)
            val s4 = s3.copy(g = s3.g + gOuts, oldHeaps = s3.oldHeaps + (Verifier.PRE_STATE_LABEL -> s1.h))
            produces(s4, freshSnap, meth.posts, pvefCall, v2)((s5, v3) => {
              mcLog.finish_postcondition()
              val gLhs = Store(lhs.zip(outs)
                              .map(p => (p._1, s5.g(p._2))).toMap)
              val s6 = s5.copy(g = s1.g + gLhs,
                               oldHeaps = s1.oldHeaps,
                               recordVisited = s1.recordVisited)
              SymbExLogger.currentLog().collapse(null, sepIdentifier)
              Q(s6, v3)})})})

      case fold @ ast.Fold(ast.PredicateAccessPredicate(ast.PredicateAccess(eArgs, predicateName), ePerm)) =>
        val predicate = Verifier.program.findPredicate(predicateName)
        val pve = FoldFailed(fold)
        evals(s, eArgs, _ => pve, v)((s1, tArgs, v1) =>
<<<<<<< HEAD
            eval(s1, ePerm, pve, v1)((s2, tPerm, v2) =>
              v2.decider.assert(IsNonNegative(tPerm)){
                case true =>
                  predicateSupporter.fold(s2, predicate, tArgs, tPerm, pve, v2)(Q)
                case false =>
                  Failure(pve dueTo NegativePermission(ePerm))}))
=======
          eval(s1, ePerm, pve, v1)((s2, tPerm, v2) =>
            v2.decider.assert(IsNonNegative(tPerm)){
              case true =>
                val wildcards = s2.constrainableARPs -- s1.constrainableARPs
                predicateSupporter.fold(s2, predicate, tArgs, tPerm, wildcards, pve, v2)(Q)
              case false =>
                Failure(pve dueTo NegativePermission(ePerm))}))

>>>>>>> 5b423432
      case unfold @ ast.Unfold(ast.PredicateAccessPredicate(pa @ ast.PredicateAccess(eArgs, predicateName), ePerm)) =>
        val predicate = Verifier.program.findPredicate(predicateName)
        val pve = UnfoldFailed(unfold)
        evals(s, eArgs, _ => pve, v)((s1, tArgs, v1) =>
          eval(s1, ePerm, pve, v1)((s2, tPerm, v2) =>
            v2.decider.assert(IsNonNegative(tPerm)){
              case true =>
                val wildcards = s2.constrainableARPs -- s1.constrainableARPs
                predicateSupporter.unfold(s2, predicate, tArgs, tPerm, wildcards, pve, v2, pa)(Q)
              case false =>
                Failure(pve dueTo NegativePermission(ePerm))}))

      case pckg @ ast.Package(wand, proofScript) => {
        val pve = PackageFailed(pckg)
        if (s.exhaleExt) {
          magicWandSupporter.packageWand(s, wand, proofScript, pve, v)((s1, chWand, v1) => {
            val hOps = s1.reserveHeaps.head + chWand
            val s2 = s1.copy(exhaleExt = true,
              reserveHeaps = Heap() +: hOps +: s1.reserveHeaps.tail,
              lhsHeap = None)
            assert(s2.reserveHeaps.length == s.reserveHeaps.length)
            assert(s2.consumedChunks.length == s.consumedChunks.length)
            assert(s2.consumedChunks.length == s2.reserveHeaps.length - 1)
            val sEmp = s2.copy(h = Heap())
            continuation(sEmp, v1)
          })
        } else {
          val s1 = s.copy(reserveHeaps = Heap() :: s.h :: Nil,
            recordEffects = true,
            consumedChunks = Nil :: Nil,
            letBoundVars = Nil)
          magicWandSupporter.packageWand(s1, wand, proofScript, pve, v)((s2, chWand, v1) => {
            assert(s2.reserveHeaps.length == 1)
            /* c1.reserveHeap is expected to be [σ.h'], i.e. the remainder of σ.h */
            val s3 = s2.copy(h = s2.reserveHeaps.head + chWand,
              exhaleExt = false,
              reserveHeaps = Nil,
              lhsHeap = None,
              recordEffects = false,
              consumedChunks = Stack(),
              letBoundVars = Nil)
            Q(s3, v1)
          })
        }}

      case apply @ ast.Apply(e) => {
        /* TODO: Try to unify this code with that from DefaultConsumer/applying */

        val pve = ApplyFailed(apply)

        def QL(s1: State, g: Store, wand: ast.MagicWand, v1: Verifier) = {
          /* The lhs-heap is not s1.h, but rather the consumed portion only. However,
           * using s1.h should not be a problem as long as the heap that is used as
           * the given-heap while checking self-framingness of the wand is the heap
           * described by the left-hand side.
           */
          val consumeState = s1.copy(g = g)
          consume(consumeState, wand.left, pve, v1)((s2, _, v2) => {
            val s3 = magicWandSupporter.moveToReserveHeap(s2, v2).copy(lhsHeap = Some(magicWandSupporter.getEvalHeap(s1)))
            produce(s3, freshSnap, wand.right, pve, v2)((s4, v3) => {
              val s5 = s4.copy(g = s1.g,
                               lhsHeap = s1.lhsHeap)
              val s6 = stateConsolidator.consolidate(s5, v3)
              Q(s6, v3)})})}

        e match {
          case wand: ast.MagicWand => {
            consume(s, wand, pve, v)((s1, _, v1) => {
              QL(s1, s1.g, wand, v1)
            })
          }

          case _ => sys.error(s"Expected a magic wand, but found node $e")}}


      /* These cases should not occur when working with the CFG-representation of the program. */
      case   _: ast.Goto
           | _: ast.If
           | _: ast.Label
           | _: ast.Seqn
           | _: ast.Constraining
           | _: ast.While => sys.error(s"Unexpected statement (${stmt.getClass.getName}): $stmt")
    }

    executed
  }

   private def ssaifyRhs(rhs: Term, name: String, typ: ast.Type, v: Verifier): Term =
     rhs match {
       case _: Var | _: Literal =>
         /* Cheap (and likely to succeed) matches come first */
         rhs

       case _ if rhs.existsDefined { case t if v.triggerGenerator.isForbiddenInTrigger(t) => true } =>
         val t = v.decider.fresh(name, v.symbolConverter.toSort(typ))
         v.decider.assume(t === rhs)

         t

       case _ =>
         /* Catch-all case */
         rhs
     }
}<|MERGE_RESOLUTION|>--- conflicted
+++ resolved
@@ -404,23 +404,13 @@
         val predicate = Verifier.program.findPredicate(predicateName)
         val pve = FoldFailed(fold)
         evals(s, eArgs, _ => pve, v)((s1, tArgs, v1) =>
-<<<<<<< HEAD
             eval(s1, ePerm, pve, v1)((s2, tPerm, v2) =>
               v2.decider.assert(IsNonNegative(tPerm)){
                 case true =>
-                  predicateSupporter.fold(s2, predicate, tArgs, tPerm, pve, v2)(Q)
+                  val wildcards = s2.constrainableARPs -- s1.constrainableARPs
+                  predicateSupporter.fold(s2, predicate, tArgs, tPerm, wildcards, pve, v2)(Q)
                 case false =>
                   Failure(pve dueTo NegativePermission(ePerm))}))
-=======
-          eval(s1, ePerm, pve, v1)((s2, tPerm, v2) =>
-            v2.decider.assert(IsNonNegative(tPerm)){
-              case true =>
-                val wildcards = s2.constrainableARPs -- s1.constrainableARPs
-                predicateSupporter.fold(s2, predicate, tArgs, tPerm, wildcards, pve, v2)(Q)
-              case false =>
-                Failure(pve dueTo NegativePermission(ePerm))}))
-
->>>>>>> 5b423432
       case unfold @ ast.Unfold(ast.PredicateAccessPredicate(pa @ ast.PredicateAccess(eArgs, predicateName), ePerm)) =>
         val predicate = Verifier.program.findPredicate(predicateName)
         val pve = UnfoldFailed(unfold)
