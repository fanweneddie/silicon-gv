// This Source Code Form is subject to the terms of the Mozilla Public
// License, v. 2.0. If a copy of the MPL was not distributed with this
// file, You can obtain one at http://mozilla.org/MPL/2.0/.
//
// Copyright (c) 2011-2019 ETH Zurich.

package viper.silicon.rules

<<<<<<< HEAD
import viper.silver.ast
=======
import viper.silver.ast.Exp
import viper.silver.ast.Node
>>>>>>> 81a90b5a

import java.util.concurrent._
import viper.silicon.common.concurrency._
import viper.silicon.interfaces.{Unreachable, VerificationResult, Success, Failure}
import viper.silicon.state.{State, CheckPosition, runtimeChecks}
import viper.silicon.state.terms.{Not, Term}
import viper.silicon.supporters.Translator
import viper.silicon.utils
import viper.silicon.verifier.Verifier

trait BranchingRules extends SymbolicExecutionRules {
  def branch(s: State,
             condition: Term,
             position: ast.Exp,
             origin: Option[CheckPosition],
             v: Verifier,
             fromShortCircuitingAnd: Boolean = false)
            (fTrue: (State, Verifier) => VerificationResult,
             fFalse: (State, Verifier) => VerificationResult)
            : VerificationResult
}

object brancher extends BranchingRules with Immutable {
  def branch(s: State,
             condition: Term,
             position: ast.Exp,
             origin: Option[CheckPosition],
             v: Verifier,
             fromShortCircuitingAnd: Boolean = false)
            (fThen: (State, Verifier) => VerificationResult,
             fElse: (State, Verifier) => VerificationResult)
            : VerificationResult = {

    val negatedCondition = Not(condition)
    val parallelizeElseBranch = s.parallelizeBranches && !s.underJoin

    /* Skip path feasibility check if one of the following holds:
     *   (1) the branching is due to the short-circuiting evaluation of a conjunction
     *   (2) the branch condition contains a quantified variable
     */
    val skipPathFeasibilityCheck = (
         fromShortCircuitingAnd
      || (   s.quantifiedVariables.nonEmpty
          && s.quantifiedVariables.exists(condition.freeVariables.contains))
    )

    /* True if the then-branch is to be explored */
    val executeThenBranch = (
         skipPathFeasibilityCheck
      || !v.decider.check(negatedCondition, Verifier.config.checkTimeout()))

    /* False if the then-branch is to be explored */
    val executeElseBranch = (
         !executeThenBranch /* Assumes that ast least one branch is feasible */
      || skipPathFeasibilityCheck
      || !v.decider.check(condition, Verifier.config.checkTimeout()))

//    val additionalPaths =
//      if (executeThenBranch && exploreFalseBranch) 1
//      else 0

//    bookkeeper.branches += additionalPaths

    val cnt = v.counter(this).next()

    val thenBranchComment = s"[then-branch: $cnt | $condition | ${if (executeThenBranch) "live" else "dead"}]"
    val elseBranchComment = s"[else-branch: $cnt | $negatedCondition | ${if (executeElseBranch) "live" else "dead"}]"

    v.decider.prover.comment(thenBranchComment)
    v.decider.prover.comment(elseBranchComment)

    val elseBranchVerificationTask: Verifier => VerificationResult =
      if (executeElseBranch) {
/* [BRANCH-PARALLELISATION] */
        /* Compute the following sets
         *   1. only if the else-branch needs to be explored
         *   2. right now, i.e. not when the exploration actually takes place
         * The first requirement avoids computing the sets in cases where they are not
         * needed, the second one ensures that the current path conditions (etc.) of the
         * "offloading" verifier are captured.
         */
//        val functionsOfCurrentDecider = v.decider.freshFunctions
//        val macrosOfCurrentDecider = v.decider.freshMacros
//        val pcsOfCurrentDecider = v.decider.pcs.duplicate()

//        println(s"\n[INIT elseBranchVerificationTask v.uniqueId = ${v.uniqueId}]")
//        println(s"  condition = $condition")
//        println("  v.decider.pcs.assumptions = ")
//        v.decider.pcs.assumptions foreach (a => println(s"    $a"))
//        println("  v.decider.pcs.branchConditions = ")
//        v.decider.pcs.branchConditions foreach (a => println(s"    $a"))

        (v0: Verifier) => {
          executionFlowController.locally(s, v0)((s1, v1) => {
            if (v.uniqueId != v1.uniqueId) {

              /* [BRANCH-PARALLELISATION] */
              throw new RuntimeException("Branch parallelisation is expected to be deactivated for now")

//                val newFunctions = functionsOfCurrentDecider -- v1.decider.freshFunctions
//                val newMacros = macrosOfCurrentDecider.diff(v1.decider.freshMacros)
//
//                v1.decider.prover.comment(s"[Shifting execution from ${v.uniqueId} to ${v1.uniqueId}]")
//                v1.decider.prover.comment(s"Bulk-declaring functions")
//                v1.decider.declareAndRecordAsFreshFunctions(newFunctions)
//                v1.decider.prover.comment(s"Bulk-declaring macros")
//                v1.decider.declareAndRecordAsFreshMacros(newMacros)
//
//                v1.decider.prover.comment(s"Taking path conditions from source verifier ${v.uniqueId}")
//                v1.decider.setPcs(pcsOfCurrentDecider)
//                v1.decider.pcs.pushScope() /* Empty scope for which the branch condition can be set */
            }

            v1.decider.prover.comment(s"[else-branch: $cnt | $negatedCondition]")
            v1.decider.setCurrentBranchCondition(negatedCondition, position, origin)

            fElse(stateConsolidator.consolidateIfRetrying(s1, v1), v1)
          })
        }
      } else {
        _ => Unreachable()
      }

    val elseBranchFuture: Future[Seq[VerificationResult]] =
      if (executeElseBranch) {
        if (parallelizeElseBranch) {
          /* [BRANCH-PARALLELISATION] */
          throw new RuntimeException("Branch parallelisation is expected to be deactivated for now")
//          v.verificationPoolManager.queueVerificationTask(v0 => {
//            v0.verificationPoolManager.runningVerificationTasks.put(elseBranchVerificationTask, true)
//            val res = elseBranchVerificationTask(v0)
//
//            v0.verificationPoolManager.runningVerificationTasks.remove(elseBranchVerificationTask)
//
//            Seq(res)
//          })
        } else {
          new SynchronousFuture(Seq(elseBranchVerificationTask(v)))
        }
      } else {
        CompletableFuture.completedFuture(Seq(Unreachable()))
      }

    val rsThen: VerificationResult = (if (executeThenBranch) {
      executionFlowController.locally(s, v)((s1, v1) => {
        v1.decider.prover.comment(s"[then-branch: $cnt | $condition]")
        v1.decider.setCurrentBranchCondition(condition, position, origin)

        fThen(stateConsolidator.consolidateIfRetrying(s1, v1), v1)
      })
    } else {
      Unreachable()
    })

    val rsElse: VerificationResult = {

      /* [BRANCH-PARALLELISATION] */
      if (parallelizeElseBranch) {
//          && v.verificationPoolManager.slaveVerifierPool.getNumIdle == 0
//          && !v.verificationPoolManager.runningVerificationTasks.containsKey(elseBranchVerificationTask)
//                /* TODO: This attempt to ensure that the elseBranchVerificationTask is not already
//                 *       being executed is most likely not thread-safe since checking if a task
//                 *       is still in the queue and canceling it, if so, is not an atomic operation.
//                 *       I.e. the task may be taken out of the queue in between.
//                 */

        throw new RuntimeException("Branch parallelisation is expected to be deactivated for now")

//        /* Cancelling the task should result in the underlying task being removed from the task
//         * queue/executor
//         */
//        elseBranchFuture.cancel(true)
//
//        /* Run the task on the current thread */
//        elseBranchVerificationTask(v)
      } else {
        var rs: Seq[VerificationResult] = null
        try {
          rs = elseBranchFuture.get()
        } catch {
          case ex: ExecutionException =>
            ex.getCause.printStackTrace()
            throw ex
        }

        assert(rs.length == 1, s"Expected a single verification result but found ${rs.length}")
        rs.head
      }
    }

    if (s.isImprecise && !fromShortCircuitingAnd) {
      rsThen match {
        case Success() => {
          rsElse match {
            case Success() | Unreachable() => Success()
            case Failure(m1) => {
              /* run-time check for rsThen branch */
              val cond: Exp =
                (new Translator(s, v.decider.pcs).translate(condition) match {
                  case None => sys.error("Error translating! Exiting safely.")
                  case Some(expr) => expr
                })

              val runtimeCheckAstNode: CheckPosition =
                origin match {
                  case Some(checkPosNode) => checkPosNode
                  case None => CheckPosition.GenericNode(position)
                }

              runtimeChecks.addChecks(runtimeCheckAstNode,
                cond,
                utils.zip3(v.decider.pcs.branchConditions.map(branch =>
                  (new Translator(s, v.decider.pcs).translate(branch)) match {
                    case None => sys.error("Error translating! Exiting safely.")
                    case Some(expr) => expr
                  }),
                  v.decider.pcs.branchConditionsAstNodes,
                  v.decider.pcs.branchConditionsOrigins),
                position.asInstanceOf[Exp],
                true)

              Success()
              /* TODO: eventually should warn about failing branch to users - JW */
            }
          }
        }
        case Unreachable() => {
          rsElse match {
            case Success() | Failure(_) => rsElse
            case Unreachable() => Unreachable()
          }
        }
        case Failure(m1) => {
          rsElse match {
            case Success() => {
              /* run-time check for rsElse branch */
              val negCond: Exp =
                (new Translator(s, v.decider.pcs).translate(negatedCondition) match {
                  case None => sys.error("Error translating! Exiting safely.")
                  case Some(expr) => expr
                })

              val runtimeCheckAstNode: CheckPosition =
                origin match {
                  case Some(checkPosNode) => checkPosNode
                  case None => CheckPosition.GenericNode(position)
                }

              runtimeChecks.addChecks(runtimeCheckAstNode,
                negCond,
                utils.zip3(v.decider.pcs.branchConditions.map(branch =>
                  (new Translator(s, v.decider.pcs).translate(branch)) match {
                    case None => sys.error("Error translating! Exiting safely.")
                    case Some(expr) => expr
                  }),
                  v.decider.pcs.branchConditionsAstNodes,
                  v.decider.pcs.branchConditionsOrigins),
                position.asInstanceOf[Exp],
                true)

              Success()
              /* TODO: eventually should warn about failing branch to users - JW */
            }
            case Unreachable() => rsThen
            case Failure(m2) => rsThen && rsElse
          }
        }
      }
    } else {
      (rsThen && rsElse)
    }
  }
}
<|MERGE_RESOLUTION|>--- conflicted
+++ resolved
@@ -1,287 +1,274 @@
-// This Source Code Form is subject to the terms of the Mozilla Public
-// License, v. 2.0. If a copy of the MPL was not distributed with this
-// file, You can obtain one at http://mozilla.org/MPL/2.0/.
-//
-// Copyright (c) 2011-2019 ETH Zurich.
-
-package viper.silicon.rules
-
-<<<<<<< HEAD
-import viper.silver.ast
-=======
-import viper.silver.ast.Exp
-import viper.silver.ast.Node
->>>>>>> 81a90b5a
-
-import java.util.concurrent._
-import viper.silicon.common.concurrency._
-import viper.silicon.interfaces.{Unreachable, VerificationResult, Success, Failure}
-import viper.silicon.state.{State, CheckPosition, runtimeChecks}
-import viper.silicon.state.terms.{Not, Term}
-import viper.silicon.supporters.Translator
-import viper.silicon.utils
-import viper.silicon.verifier.Verifier
-
-trait BranchingRules extends SymbolicExecutionRules {
-  def branch(s: State,
-             condition: Term,
-             position: ast.Exp,
-             origin: Option[CheckPosition],
-             v: Verifier,
-             fromShortCircuitingAnd: Boolean = false)
-            (fTrue: (State, Verifier) => VerificationResult,
-             fFalse: (State, Verifier) => VerificationResult)
-            : VerificationResult
-}
-
-object brancher extends BranchingRules with Immutable {
-  def branch(s: State,
-             condition: Term,
-             position: ast.Exp,
-             origin: Option[CheckPosition],
-             v: Verifier,
-             fromShortCircuitingAnd: Boolean = false)
-            (fThen: (State, Verifier) => VerificationResult,
-             fElse: (State, Verifier) => VerificationResult)
-            : VerificationResult = {
-
-    val negatedCondition = Not(condition)
-    val parallelizeElseBranch = s.parallelizeBranches && !s.underJoin
-
-    /* Skip path feasibility check if one of the following holds:
-     *   (1) the branching is due to the short-circuiting evaluation of a conjunction
-     *   (2) the branch condition contains a quantified variable
-     */
-    val skipPathFeasibilityCheck = (
-         fromShortCircuitingAnd
-      || (   s.quantifiedVariables.nonEmpty
-          && s.quantifiedVariables.exists(condition.freeVariables.contains))
-    )
-
-    /* True if the then-branch is to be explored */
-    val executeThenBranch = (
-         skipPathFeasibilityCheck
-      || !v.decider.check(negatedCondition, Verifier.config.checkTimeout()))
-
-    /* False if the then-branch is to be explored */
-    val executeElseBranch = (
-         !executeThenBranch /* Assumes that ast least one branch is feasible */
-      || skipPathFeasibilityCheck
-      || !v.decider.check(condition, Verifier.config.checkTimeout()))
-
-//    val additionalPaths =
-//      if (executeThenBranch && exploreFalseBranch) 1
-//      else 0
-
-//    bookkeeper.branches += additionalPaths
-
-    val cnt = v.counter(this).next()
-
-    val thenBranchComment = s"[then-branch: $cnt | $condition | ${if (executeThenBranch) "live" else "dead"}]"
-    val elseBranchComment = s"[else-branch: $cnt | $negatedCondition | ${if (executeElseBranch) "live" else "dead"}]"
-
-    v.decider.prover.comment(thenBranchComment)
-    v.decider.prover.comment(elseBranchComment)
-
-    val elseBranchVerificationTask: Verifier => VerificationResult =
-      if (executeElseBranch) {
-/* [BRANCH-PARALLELISATION] */
-        /* Compute the following sets
-         *   1. only if the else-branch needs to be explored
-         *   2. right now, i.e. not when the exploration actually takes place
-         * The first requirement avoids computing the sets in cases where they are not
-         * needed, the second one ensures that the current path conditions (etc.) of the
-         * "offloading" verifier are captured.
-         */
-//        val functionsOfCurrentDecider = v.decider.freshFunctions
-//        val macrosOfCurrentDecider = v.decider.freshMacros
-//        val pcsOfCurrentDecider = v.decider.pcs.duplicate()
-
-//        println(s"\n[INIT elseBranchVerificationTask v.uniqueId = ${v.uniqueId}]")
-//        println(s"  condition = $condition")
-//        println("  v.decider.pcs.assumptions = ")
-//        v.decider.pcs.assumptions foreach (a => println(s"    $a"))
-//        println("  v.decider.pcs.branchConditions = ")
-//        v.decider.pcs.branchConditions foreach (a => println(s"    $a"))
-
-        (v0: Verifier) => {
-          executionFlowController.locally(s, v0)((s1, v1) => {
-            if (v.uniqueId != v1.uniqueId) {
-
-              /* [BRANCH-PARALLELISATION] */
-              throw new RuntimeException("Branch parallelisation is expected to be deactivated for now")
-
-//                val newFunctions = functionsOfCurrentDecider -- v1.decider.freshFunctions
-//                val newMacros = macrosOfCurrentDecider.diff(v1.decider.freshMacros)
-//
-//                v1.decider.prover.comment(s"[Shifting execution from ${v.uniqueId} to ${v1.uniqueId}]")
-//                v1.decider.prover.comment(s"Bulk-declaring functions")
-//                v1.decider.declareAndRecordAsFreshFunctions(newFunctions)
-//                v1.decider.prover.comment(s"Bulk-declaring macros")
-//                v1.decider.declareAndRecordAsFreshMacros(newMacros)
-//
-//                v1.decider.prover.comment(s"Taking path conditions from source verifier ${v.uniqueId}")
-//                v1.decider.setPcs(pcsOfCurrentDecider)
-//                v1.decider.pcs.pushScope() /* Empty scope for which the branch condition can be set */
-            }
-
-            v1.decider.prover.comment(s"[else-branch: $cnt | $negatedCondition]")
-            v1.decider.setCurrentBranchCondition(negatedCondition, position, origin)
-
-            fElse(stateConsolidator.consolidateIfRetrying(s1, v1), v1)
-          })
-        }
-      } else {
-        _ => Unreachable()
-      }
-
-    val elseBranchFuture: Future[Seq[VerificationResult]] =
-      if (executeElseBranch) {
-        if (parallelizeElseBranch) {
-          /* [BRANCH-PARALLELISATION] */
-          throw new RuntimeException("Branch parallelisation is expected to be deactivated for now")
-//          v.verificationPoolManager.queueVerificationTask(v0 => {
-//            v0.verificationPoolManager.runningVerificationTasks.put(elseBranchVerificationTask, true)
-//            val res = elseBranchVerificationTask(v0)
-//
-//            v0.verificationPoolManager.runningVerificationTasks.remove(elseBranchVerificationTask)
-//
-//            Seq(res)
-//          })
-        } else {
-          new SynchronousFuture(Seq(elseBranchVerificationTask(v)))
-        }
-      } else {
-        CompletableFuture.completedFuture(Seq(Unreachable()))
-      }
-
-    val rsThen: VerificationResult = (if (executeThenBranch) {
-      executionFlowController.locally(s, v)((s1, v1) => {
-        v1.decider.prover.comment(s"[then-branch: $cnt | $condition]")
-        v1.decider.setCurrentBranchCondition(condition, position, origin)
-
-        fThen(stateConsolidator.consolidateIfRetrying(s1, v1), v1)
-      })
-    } else {
-      Unreachable()
-    })
-
-    val rsElse: VerificationResult = {
-
-      /* [BRANCH-PARALLELISATION] */
-      if (parallelizeElseBranch) {
-//          && v.verificationPoolManager.slaveVerifierPool.getNumIdle == 0
-//          && !v.verificationPoolManager.runningVerificationTasks.containsKey(elseBranchVerificationTask)
-//                /* TODO: This attempt to ensure that the elseBranchVerificationTask is not already
-//                 *       being executed is most likely not thread-safe since checking if a task
-//                 *       is still in the queue and canceling it, if so, is not an atomic operation.
-//                 *       I.e. the task may be taken out of the queue in between.
-//                 */
-
-        throw new RuntimeException("Branch parallelisation is expected to be deactivated for now")
-
-//        /* Cancelling the task should result in the underlying task being removed from the task
-//         * queue/executor
-//         */
-//        elseBranchFuture.cancel(true)
-//
-//        /* Run the task on the current thread */
-//        elseBranchVerificationTask(v)
-      } else {
-        var rs: Seq[VerificationResult] = null
-        try {
-          rs = elseBranchFuture.get()
-        } catch {
-          case ex: ExecutionException =>
-            ex.getCause.printStackTrace()
-            throw ex
-        }
-
-        assert(rs.length == 1, s"Expected a single verification result but found ${rs.length}")
-        rs.head
-      }
-    }
-
-    if (s.isImprecise && !fromShortCircuitingAnd) {
-      rsThen match {
-        case Success() => {
-          rsElse match {
-            case Success() | Unreachable() => Success()
-            case Failure(m1) => {
-              /* run-time check for rsThen branch */
-              val cond: Exp =
-                (new Translator(s, v.decider.pcs).translate(condition) match {
-                  case None => sys.error("Error translating! Exiting safely.")
-                  case Some(expr) => expr
-                })
-
-              val runtimeCheckAstNode: CheckPosition =
-                origin match {
-                  case Some(checkPosNode) => checkPosNode
-                  case None => CheckPosition.GenericNode(position)
-                }
-
-              runtimeChecks.addChecks(runtimeCheckAstNode,
-                cond,
-                utils.zip3(v.decider.pcs.branchConditions.map(branch =>
-                  (new Translator(s, v.decider.pcs).translate(branch)) match {
-                    case None => sys.error("Error translating! Exiting safely.")
-                    case Some(expr) => expr
-                  }),
-                  v.decider.pcs.branchConditionsAstNodes,
-                  v.decider.pcs.branchConditionsOrigins),
-                position.asInstanceOf[Exp],
-                true)
-
-              Success()
-              /* TODO: eventually should warn about failing branch to users - JW */
-            }
-          }
-        }
-        case Unreachable() => {
-          rsElse match {
-            case Success() | Failure(_) => rsElse
-            case Unreachable() => Unreachable()
-          }
-        }
-        case Failure(m1) => {
-          rsElse match {
-            case Success() => {
-              /* run-time check for rsElse branch */
-              val negCond: Exp =
-                (new Translator(s, v.decider.pcs).translate(negatedCondition) match {
-                  case None => sys.error("Error translating! Exiting safely.")
-                  case Some(expr) => expr
-                })
-
-              val runtimeCheckAstNode: CheckPosition =
-                origin match {
-                  case Some(checkPosNode) => checkPosNode
-                  case None => CheckPosition.GenericNode(position)
-                }
-
-              runtimeChecks.addChecks(runtimeCheckAstNode,
-                negCond,
-                utils.zip3(v.decider.pcs.branchConditions.map(branch =>
-                  (new Translator(s, v.decider.pcs).translate(branch)) match {
-                    case None => sys.error("Error translating! Exiting safely.")
-                    case Some(expr) => expr
-                  }),
-                  v.decider.pcs.branchConditionsAstNodes,
-                  v.decider.pcs.branchConditionsOrigins),
-                position.asInstanceOf[Exp],
-                true)
-
-              Success()
-              /* TODO: eventually should warn about failing branch to users - JW */
-            }
-            case Unreachable() => rsThen
-            case Failure(m2) => rsThen && rsElse
-          }
-        }
-      }
-    } else {
-      (rsThen && rsElse)
-    }
-  }
-}
+// This Source Code Form is subject to the terms of the Mozilla Public
+// License, v. 2.0. If a copy of the MPL was not distributed with this
+// file, You can obtain one at http://mozilla.org/MPL/2.0/.
+//
+// Copyright (c) 2011-2019 ETH Zurich.
+
+package viper.silicon.rules
+
+import viper.silver.ast
+import viper.silver.ast.Exp
+import viper.silver.ast.Node
+
+import java.util.concurrent._
+import viper.silicon.common.concurrency._
+import viper.silicon.interfaces.{Unreachable, VerificationResult, Success, Failure}
+import viper.silicon.state.{State, CheckPosition, runtimeChecks}
+import viper.silicon.state.terms.{Not, Term}
+import viper.silicon.supporters.Translator
+import viper.silicon.utils
+import viper.silicon.verifier.Verifier
+
+trait BranchingRules extends SymbolicExecutionRules {
+  def branch(s: State,
+             condition: Term,
+             position: ast.Exp,
+             origin: Option[CheckPosition],
+             v: Verifier,
+             fromShortCircuitingAnd: Boolean = false)
+            (fTrue: (State, Verifier) => VerificationResult,
+             fFalse: (State, Verifier) => VerificationResult)
+            : VerificationResult
+}
+
+object brancher extends BranchingRules with Immutable {
+  def branch(s: State,
+             condition: Term,
+             position: ast.Exp,
+             origin: Option[CheckPosition],
+             v: Verifier,
+             fromShortCircuitingAnd: Boolean = false)
+            (fThen: (State, Verifier) => VerificationResult,
+             fElse: (State, Verifier) => VerificationResult)
+            : VerificationResult = {
+
+    val negatedCondition = Not(condition)
+    val parallelizeElseBranch = s.parallelizeBranches && !s.underJoin
+
+    /* Skip path feasibility check if one of the following holds:
+     *   (1) the branching is due to the short-circuiting evaluation of a conjunction
+     *   (2) the branch condition contains a quantified variable
+     */
+    val skipPathFeasibilityCheck = (
+         fromShortCircuitingAnd
+      || (   s.quantifiedVariables.nonEmpty
+          && s.quantifiedVariables.exists(condition.freeVariables.contains))
+    )
+
+    /* True if the then-branch is to be explored */
+    val executeThenBranch = (
+         skipPathFeasibilityCheck
+      || !v.decider.check(negatedCondition, Verifier.config.checkTimeout()))
+
+    /* False if the then-branch is to be explored */
+    val executeElseBranch = (
+         !executeThenBranch /* Assumes that ast least one branch is feasible */
+      || skipPathFeasibilityCheck
+      || !v.decider.check(condition, Verifier.config.checkTimeout()))
+
+//    val additionalPaths =
+//      if (executeThenBranch && exploreFalseBranch) 1
+//      else 0
+
+//    bookkeeper.branches += additionalPaths
+
+    val cnt = v.counter(this).next()
+
+    val thenBranchComment = s"[then-branch: $cnt | $condition | ${if (executeThenBranch) "live" else "dead"}]"
+    val elseBranchComment = s"[else-branch: $cnt | $negatedCondition | ${if (executeElseBranch) "live" else "dead"}]"
+
+    v.decider.prover.comment(thenBranchComment)
+    v.decider.prover.comment(elseBranchComment)
+
+    val elseBranchVerificationTask: Verifier => VerificationResult =
+      if (executeElseBranch) {
+/* [BRANCH-PARALLELISATION] */
+        /* Compute the following sets
+         *   1. only if the else-branch needs to be explored
+         *   2. right now, i.e. not when the exploration actually takes place
+         * The first requirement avoids computing the sets in cases where they are not
+         * needed, the second one ensures that the current path conditions (etc.) of the
+         * "offloading" verifier are captured.
+         */
+//        val functionsOfCurrentDecider = v.decider.freshFunctions
+//        val macrosOfCurrentDecider = v.decider.freshMacros
+//        val pcsOfCurrentDecider = v.decider.pcs.duplicate()
+
+//        println(s"\n[INIT elseBranchVerificationTask v.uniqueId = ${v.uniqueId}]")
+//        println(s"  condition = $condition")
+//        println("  v.decider.pcs.assumptions = ")
+//        v.decider.pcs.assumptions foreach (a => println(s"    $a"))
+//        println("  v.decider.pcs.branchConditions = ")
+//        v.decider.pcs.branchConditions foreach (a => println(s"    $a"))
+
+        (v0: Verifier) => {
+          executionFlowController.locally(s, v0)((s1, v1) => {
+            if (v.uniqueId != v1.uniqueId) {
+
+              /* [BRANCH-PARALLELISATION] */
+              throw new RuntimeException("Branch parallelisation is expected to be deactivated for now")
+
+//                val newFunctions = functionsOfCurrentDecider -- v1.decider.freshFunctions
+//                val newMacros = macrosOfCurrentDecider.diff(v1.decider.freshMacros)
+//
+//                v1.decider.prover.comment(s"[Shifting execution from ${v.uniqueId} to ${v1.uniqueId}]")
+//                v1.decider.prover.comment(s"Bulk-declaring functions")
+//                v1.decider.declareAndRecordAsFreshFunctions(newFunctions)
+//                v1.decider.prover.comment(s"Bulk-declaring macros")
+//                v1.decider.declareAndRecordAsFreshMacros(newMacros)
+//
+//                v1.decider.prover.comment(s"Taking path conditions from source verifier ${v.uniqueId}")
+//                v1.decider.setPcs(pcsOfCurrentDecider)
+//                v1.decider.pcs.pushScope() /* Empty scope for which the branch condition can be set */
+            }
+
+            v1.decider.prover.comment(s"[else-branch: $cnt | $negatedCondition]")
+            v1.decider.setCurrentBranchCondition(negatedCondition, position, origin)
+
+            fElse(stateConsolidator.consolidateIfRetrying(s1, v1), v1)
+          })
+        }
+      } else {
+        _ => Unreachable()
+      }
+
+    val elseBranchFuture: Future[Seq[VerificationResult]] =
+      if (executeElseBranch) {
+        if (parallelizeElseBranch) {
+          /* [BRANCH-PARALLELISATION] */
+          throw new RuntimeException("Branch parallelisation is expected to be deactivated for now")
+//          v.verificationPoolManager.queueVerificationTask(v0 => {
+//            v0.verificationPoolManager.runningVerificationTasks.put(elseBranchVerificationTask, true)
+//            val res = elseBranchVerificationTask(v0)
+//
+//            v0.verificationPoolManager.runningVerificationTasks.remove(elseBranchVerificationTask)
+//
+//            Seq(res)
+//          })
+        } else {
+          new SynchronousFuture(Seq(elseBranchVerificationTask(v)))
+        }
+      } else {
+        CompletableFuture.completedFuture(Seq(Unreachable()))
+      }
+
+    val rsThen: VerificationResult = (if (executeThenBranch) {
+      executionFlowController.locally(s, v)((s1, v1) => {
+        v1.decider.prover.comment(s"[then-branch: $cnt | $condition]")
+        v1.decider.setCurrentBranchCondition(condition, position, origin)
+
+        fThen(stateConsolidator.consolidateIfRetrying(s1, v1), v1)
+      })
+    } else {
+      Unreachable()
+    })
+
+    val rsElse: VerificationResult = {
+
+      /* [BRANCH-PARALLELISATION] */
+      if (parallelizeElseBranch) {
+//          && v.verificationPoolManager.slaveVerifierPool.getNumIdle == 0
+//          && !v.verificationPoolManager.runningVerificationTasks.containsKey(elseBranchVerificationTask)
+//                /* TODO: This attempt to ensure that the elseBranchVerificationTask is not already
+//                 *       being executed is most likely not thread-safe since checking if a task
+//                 *       is still in the queue and canceling it, if so, is not an atomic operation.
+//                 *       I.e. the task may be taken out of the queue in between.
+//                 */
+
+        throw new RuntimeException("Branch parallelisation is expected to be deactivated for now")
+
+//        /* Cancelling the task should result in the underlying task being removed from the task
+//         * queue/executor
+//         */
+//        elseBranchFuture.cancel(true)
+//
+//        /* Run the task on the current thread */
+//        elseBranchVerificationTask(v)
+      } else {
+        var rs: Seq[VerificationResult] = null
+        try {
+          rs = elseBranchFuture.get()
+        } catch {
+          case ex: ExecutionException =>
+            ex.getCause.printStackTrace()
+            throw ex
+        }
+
+        assert(rs.length == 1, s"Expected a single verification result but found ${rs.length}")
+        rs.head
+      }
+    }
+
+    if (s.isImprecise && !fromShortCircuitingAnd) {
+      rsThen match {
+        case Success() => {
+          rsElse match {
+            case Success() | Unreachable() => Success()
+            case Failure(m1) => {
+              /* run-time check for rsThen branch */
+              val cond: Exp =
+                (new Translator(s, v.decider.pcs).translate(condition) match {
+                  case None => sys.error("Error translating! Exiting safely.")
+                  case Some(expr) => expr
+                })
+
+              val runtimeCheckAstNode: CheckPosition =
+                origin match {
+                  case Some(checkPosNode) => checkPosNode
+                  case None => CheckPosition.GenericNode(position)
+                }
+
+              runtimeChecks.addChecks(runtimeCheckAstNode,
+                cond,
+                v.decider.pcs.branchConditionsAstNodes
+                  .zip(v.decider.pcs.branchConditionsOrigins),
+                position.asInstanceOf[Exp],
+                true)
+
+              Success()
+              /* TODO: eventually should warn about failing branch to users - JW */
+            }
+          }
+        }
+        case Unreachable() => {
+          rsElse match {
+            case Success() | Failure(_) => rsElse
+            case Unreachable() => Unreachable()
+          }
+        }
+        case Failure(m1) => {
+          rsElse match {
+            case Success() => {
+              /* run-time check for rsElse branch */
+              val negCond: Exp =
+                (new Translator(s, v.decider.pcs).translate(negatedCondition) match {
+                  case None => sys.error("Error translating! Exiting safely.")
+                  case Some(expr) => expr
+                })
+
+              val runtimeCheckAstNode: CheckPosition =
+                origin match {
+                  case Some(checkPosNode) => checkPosNode
+                  case None => CheckPosition.GenericNode(position)
+                }
+
+              runtimeChecks.addChecks(runtimeCheckAstNode,
+                negCond,
+                v.decider.pcs.branchConditionsAstNodes
+                  .zip(v.decider.pcs.branchConditionsOrigins),
+                position.asInstanceOf[Exp],
+                true)
+
+              Success()
+              /* TODO: eventually should warn about failing branch to users - JW */
+            }
+            case Unreachable() => rsThen
+            case Failure(m2) => rsThen && rsElse
+          }
+        }
+      }
+    } else {
+      (rsThen && rsElse)
+    }
+  }
+}