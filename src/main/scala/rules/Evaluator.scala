--- conflicted
+++ resolved
@@ -348,106 +348,11 @@
                 }
           //})
         } else {
-<<<<<<< HEAD
-            if (s.qpFieldsOpt.contains(fa.field)) {
-                //Swapped out h for optimisticHeap
-              //eval(s, fa.rcv, pve, v)((s1, tRcvr, v1) => {
-                  val (relevantChunks, _) =
-                  quantifiedChunkSupporter.splitHeap[QuantifiedFieldChunk](s1.optimisticHeap, BasicChunkIdentifier(fa.field.name))
-                s1.smCache.get((fa.field, relevantChunks)) match {
-                  case Some((fvfDef: SnapshotMapDefinition, totalPermissions)) if !Verifier.config.disableValueMapCaching() =>
-                    /* The next assertion must be made if the FVF definition is taken from the cache;
-                    * in the other case it is part of quantifiedChunkSupporter.withValue.
-                    */
-                    /* Re-emit definition since the previous definition could be nested under
-                    * an auxiliary quantifier (resulting from the evaluation of some Silver
-                    * quantifier in whose body field 'fa.field' was accessed)
-                    * which is protected by a trigger term that we currently don't have.
-                    */
-                    v1.decider.assume(fvfDef.valueDefinitions)
-                    val trigger = FieldTrigger(fa.field.name, fvfDef.sm, tRcvr)
-                    v1.decider.assume(trigger)
-                    if (s1.triggerExp) {
-                      val fvfLookup = Lookup(fa.field.name, fvfDef.sm, tRcvr)
-                      val fr1 = s1.functionRecorder.recordSnapshot(fa, v1.decider.pcs.branchConditions, fvfLookup)
-                      val s2 = s1.copy(functionRecorder = fr1)
-                      Q(s2, fvfLookup, v1)
-                    } else {
-                      v1.decider.assert(IsPositive(totalPermissions.replace(`?r`, tRcvr))) {
-                        case false =>
-                          createFailure(pve dueTo InsufficientPermission(fa), v1, s1)
-                        case true =>
-                          val fvfLookup = Lookup(fa.field.name, fvfDef.sm, tRcvr)
-                          val fr1 = s1.functionRecorder.recordSnapshot(fa, v1.decider.pcs.branchConditions, fvfLookup).recordFvfAndDomain(fvfDef)
-                          val s2 = s1.copy(functionRecorder = fr1, possibleTriggers = if (s1.recordPossibleTriggers) s1.possibleTriggers + (fa -> trigger) else s1.possibleTriggers)
-                          Q(s2, fvfLookup, v1)}
-                    }
-                  case _ =>
-                    val (smDef1, smCache1) =
-                      quantifiedChunkSupporter.summarisingSnapshotMap(
-                        s = s1,
-                        resource = fa.field,
-                        codomainQVars = Seq(`?r`),
-                        relevantChunks = relevantChunks,
-                        optSmDomainDefinitionCondition =  None,
-                        optQVarsInstantiations = None,
-                        v = v1)
-                    val trigger = FieldTrigger(fa.field.name, smDef1.sm, tRcvr)
-                    v1.decider.assume(trigger)
-                    val permCheck =
-                      if (s1.triggerExp) {
-                        True()
-                      } else {
-                        val totalPermissions = smCache1.get((fa.field, relevantChunks)).get._2
-                          /* TODO: Have totalPermissions returned by quantifiedChunkSupporter.summarisingSnapshotMap */
-                        IsPositive(totalPermissions.replace(`?r`, tRcvr))
-                      }
-                    v1.decider.assert(permCheck) {
-                      case false =>
-                        createFailure(pve dueTo InsufficientPermission(fa), v1, s1)
-                      case true =>
-                        val smLookup = Lookup(fa.field.name, smDef1.sm, tRcvr)
-                        val fr2 =
-                          s1.functionRecorder.recordSnapshot(fa, v1.decider.pcs.branchConditions, smLookup)
-                                            .recordFvfAndDomain(smDef1)
-                        val s2 = s1.copy(functionRecorder = fr2,
-                                        smCache = smCache1)
-                        Q(s2, smLookup, v1)}
-                    }
-                //})
-            // TODO;RGV: Generate runtime check here
-            } else if (s1.isImprecise) {
-              //The code below has been modified from Producer.scala
-
-              runtimeChecks.addChecks(viper.silicon.utils.ast.sourceLineColumnPair(fa),
-                Seq(ast.FieldAccessPredicate(fa, ast.FullPerm()())()))
-              val snap = v.decider.fresh(fa.field.name, v.symbolConverter.toSort(fa.field.typ))
-              val gain = FullPerm() //v1
-              val ch = BasicChunk(FieldID, BasicChunkIdentifier(fa.field.name), Seq(tRcvr), snap, gain)
-              val s2 = s1.copy() //s1.copy(functionRecorder = fr1)
-              //v2 changed to v1, etc.
-              chunkSupporter.produce(s2, s2.optimisticHeap, ch, v1)((s3, h3, v2) =>
-                Q(s2.copy(optimisticHeap = h3), snap, v2))
-            } else {
-              //Failure
-              evalLocationAccess(s, fa, pve, v)((s1, _, tArgs, v1) => {
-                val ve = pve dueTo InsufficientPermission(fa)
-                val resource = fa.res(Verifier.program)
-                chunkSupporter.lookup(s1, s1.h, resource, tArgs, ve, v1)((s2, h2, tSnap, v2) => {
-                  val fr = s2.functionRecorder.recordSnapshot(fa, v2.decider.pcs.branchConditions, tSnap)
-                  val s3 = s2.copy(h = h2, functionRecorder = fr)
-                  Q(s3, tSnap, v1)
-                })
-              })
-            }
-          }
-        })}
-=======
           evalLocationAccess(s, fa, pve, v)((s1, _, tArgs, v1) => {
             val ve = pve dueTo InsufficientPermission(fa)
             val resource = fa.res(Verifier.program)
             val addToOh = true /* so lookup knows whether or not to add optimistically assumed permissions to the optimistic heap */
-            chunkSupporter.lookup(s1, s1.h, s1.optimisticHeap, addToOh, resource, tArgs, pve, ve, v1)((s2, h2, oh2, tSnap, v2) => {
+            chunkSupporter.lookup(s1, s1.h, s1.optimisticHeap, addToOh, resource, fa, tArgs, pve, ve, v1)((s2, h2, oh2, tSnap, v2) => {
               val fr = s2.functionRecorder.recordSnapshot(fa, v2.decider.pcs.branchConditions, tSnap)
               val s3 = s2.copy(h = h2, optimisticHeap = oh2, functionRecorder = fr)
               Q(s3, tSnap, v1)
@@ -455,7 +360,6 @@
           })
         }
       })}
->>>>>>> a7c2e2b6
       case ast.Not(e0) =>
         eval(s, e0, pve, v)((s1, t0, v1) =>
           Q(s1, Not(t0), v1))
@@ -1182,100 +1086,11 @@
                 }
           //})
         } else {
-<<<<<<< HEAD
-            if (s.qpFieldsOpt.contains(fa.field)) {
-                //Swapped out h for optimisticHeap
-                  val (relevantChunks, _) =
-                  quantifiedChunkSupporter.splitHeap[QuantifiedFieldChunk](s1.optimisticHeap, BasicChunkIdentifier(fa.field.name))
-                s1.smCache.get((fa.field, relevantChunks)) match {
-                  case Some((fvfDef: SnapshotMapDefinition, totalPermissions)) if !Verifier.config.disableValueMapCaching() =>
-                    /* The next assertion must be made if the FVF definition is taken from the cache;
-                    * in the other case it is part of quantifiedChunkSupporter.withValue.
-                    */
-                    /* Re-emit definition since the previous definition could be nested under
-                    * an auxiliary quantifier (resulting from the evaluation of some Silver
-                    * quantifier in whose body field 'fa.field' was accessed)
-                    * which is protected by a trigger term that we currently don't have.
-                    */
-                    v1.decider.assume(fvfDef.valueDefinitions)
-                    val trigger = FieldTrigger(fa.field.name, fvfDef.sm, tRcvr)
-                    v1.decider.assume(trigger)
-                    if (s1.triggerExp) {
-                      val fvfLookup = Lookup(fa.field.name, fvfDef.sm, tRcvr)
-                      val fr1 = s1.functionRecorder.recordSnapshot(fa, v1.decider.pcs.branchConditions, fvfLookup)
-                      val s2 = s1.copy(functionRecorder = fr1)
-                      Q(s2, fvfLookup, v1)
-                    } else {
-                      v1.decider.assert(IsPositive(totalPermissions.replace(`?r`, tRcvr))) {
-                        case false =>
-                          createFailure(pve dueTo InsufficientPermission(fa), v1, s1)
-                        case true =>
-                          val fvfLookup = Lookup(fa.field.name, fvfDef.sm, tRcvr)
-                          val fr1 = s1.functionRecorder.recordSnapshot(fa, v1.decider.pcs.branchConditions, fvfLookup).recordFvfAndDomain(fvfDef)
-                          val s2 = s1.copy(functionRecorder = fr1, possibleTriggers = if (s1.recordPossibleTriggers) s1.possibleTriggers + (fa -> trigger) else s1.possibleTriggers)
-                          Q(s2, fvfLookup, v1)}
-                    }
-                  case _ =>
-                    val (smDef1, smCache1) =
-                      quantifiedChunkSupporter.summarisingSnapshotMap(
-                        s = s1,
-                        resource = fa.field,
-                        codomainQVars = Seq(`?r`),
-                        relevantChunks = relevantChunks,
-                        optSmDomainDefinitionCondition =  None,
-                        optQVarsInstantiations = None,
-                        v = v1)
-                    val trigger = FieldTrigger(fa.field.name, smDef1.sm, tRcvr)
-                    v1.decider.assume(trigger)
-                    val permCheck =
-                      if (s1.triggerExp) {
-                        True()
-                      } else {
-                        val totalPermissions = smCache1.get((fa.field, relevantChunks)).get._2
-                          /* TODO: Have totalPermissions returned by quantifiedChunkSupporter.summarisingSnapshotMap */
-                        IsPositive(totalPermissions.replace(`?r`, tRcvr))
-                      }
-                    v1.decider.assert(permCheck) {
-                      case false =>
-                        createFailure(pve dueTo InsufficientPermission(fa), v1, s1)
-                      case true =>
-                        val smLookup = Lookup(fa.field.name, smDef1.sm, tRcvr)
-                        val fr2 =
-                          s1.functionRecorder.recordSnapshot(fa, v1.decider.pcs.branchConditions, smLookup)
-                                            .recordFvfAndDomain(smDef1)
-                        val s2 = s1.copy(functionRecorder = fr2,
-                                        smCache = smCache1)
-                        Q(s2, smLookup, v1)}
-                    }
-                //})
-            // TODO;RGV: add runtime checks here
-            } else if (s1.isImprecise) {
-              //TODO: Code Review
-              runtimeChecks.addChecks(viper.silicon.utils.ast.sourceLineColumnPair(fa),
-                Seq(ast.FieldAccessPredicate(fa, ast.FullPerm()())()))
-              val s2 = s1.copy()
-              val snap = v.decider.fresh(fa.field.name, v.symbolConverter.toSort(fa.field.typ))
-                Q(s2, snap, v1)
-            } else {
-              //Failure
-              evalLocationAccesspc(s, fa, pve, v)((s1, _, tArgs, v1) => {
-                val ve = pve dueTo InsufficientPermission(fa)
-                val resource = fa.res(Verifier.program)
-                chunkSupporter.lookup(s1, s1.h, resource, tArgs, ve, v1)((s2, h2, tSnap, v2) => {
-                  val fr = s2.functionRecorder.recordSnapshot(fa, v2.decider.pcs.branchConditions, tSnap)
-                  val s3 = s2.copy(h = h2, functionRecorder = fr)
-                  Q(s3, tSnap, v1)
-                })
-              })
-            }
-          }
-        })}
-=======
           evalLocationAccesspc(s, fa, pve, v)((s1, _, tArgs, v1) => {
             val ve = pve dueTo InsufficientPermission(fa)
             val resource = fa.res(Verifier.program)
             val addToOh = false /* so lookup knows whether or not to add optimistically assumed permissions to the optimistic heap */
-            chunkSupporter.lookup(s1, s1.h, s1.optimisticHeap, addToOh, resource, tArgs, pve, ve, v1)((s2, h2, oh2, tSnap, v2) => {
+            chunkSupporter.lookup(s1, s1.h, s1.optimisticHeap, addToOh, resource, fa, tArgs, pve, ve, v1)((s2, h2, oh2, tSnap, v2) => {
               val fr = s2.functionRecorder.recordSnapshot(fa, v2.decider.pcs.branchConditions, tSnap)
               val s3 = s2.copy(h = h2, optimisticHeap = oh2, functionRecorder = fr)
               Q(s3, tSnap, v1)
@@ -1283,7 +1098,6 @@
           })
         }
       })}
->>>>>>> a7c2e2b6
       case ast.Not(e0) =>
         evalpc(s, e0, pve, v)((s1, t0, v1) =>
           Q(s1, Not(t0), v1))
