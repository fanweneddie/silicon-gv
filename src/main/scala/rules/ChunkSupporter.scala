// This Source Code Form is subject to the terms of the Mozilla Public
// License, v. 2.0. If a copy of the MPL was not distributed with this
// file, You can obtain one at http://mozilla.org/MPL/2.0/.
//
// Copyright (c) 2011-2019 ETH Zurich.

package viper.silicon.rules

import scala.reflect.ClassTag
import viper.silver.ast
import viper.silver.verifier.{VerificationError, PartialVerificationError}
import viper.silicon.Stack
import viper.silicon.interfaces.state._
import viper.silicon.interfaces.{Failure, Success, VerificationResult}
import viper.silicon.resources.{NonQuantifiedPropertyInterpreter, Resources, FieldID, PredicateID}
import viper.silicon.state._
import viper.silicon.state.terms._
import viper.silicon.state.terms.perms.IsPositive
import viper.silicon.supporters.Translator
import viper.silicon.utils
import viper.silicon.verifier.Verifier

trait ChunkSupportRules extends SymbolicExecutionRules {
  def consume(s: State,
              h: Heap,
              consolidate: Boolean,
              resource: ast.Resource,
              args: Seq[Term],
              perms: Term,
              ve: VerificationError,
              v: Verifier,
              description: String)
             (Q: (State, Heap, Term, Verifier, Boolean) => VerificationResult)
             : VerificationResult

  def produce(s: State, h: Heap, ch: NonQuantifiedChunk, v: Verifier)
             (Q: (State, Heap, Verifier) => VerificationResult)
             : VerificationResult

  def lookup(s: State,
             h: Heap,
             oh: Heap,
             addToOh: Boolean,
             resource: ast.Resource,
             runtimeCheckFieldTarget: ast.FieldAccess, 
             args: Seq[Term],
             pve: PartialVerificationError,
             ve: VerificationError,
             v: Verifier,
             generateChecks: Boolean = true)
            (Q: (State, Heap, Heap, Term, Verifier) => VerificationResult)
            : VerificationResult

  def inHeap[CH <: NonQuantifiedChunk: ClassTag]
            (h: Heap,
             chunk: Iterable[Chunk],
             resource: ast.Resource,
             args: Seq[Term],
             v: Verifier)
            : Boolean


  def findChunk[CH <: NonQuantifiedChunk: ClassTag]
               (chunks: Iterable[Chunk],
                id: ChunkIdentifer,
                args: Iterable[Term],
                v: Verifier)
               : Option[CH]

  def findMatchingChunk[CH <: NonQuantifiedChunk: ClassTag]
                       (chunks: Iterable[Chunk],
                        chunk: CH,
                        v: Verifier)
                       : Option[CH]

  def findChunksWithID[CH <: NonQuantifiedChunk: ClassTag]
                      (chunks: Iterable[Chunk],
                       id: ChunkIdentifer)
                      : Iterable[CH]
}

object chunkSupporter extends ChunkSupportRules with Immutable {
  def consume(s: State,
              h: Heap,
              consolidate: Boolean,
              resource: ast.Resource,
              args: Seq[Term],
              perms: Term,
              ve: VerificationError,
              v: Verifier,
              description: String)
             (Q: (State, Heap, Term, Verifier, Boolean) => VerificationResult)
             : VerificationResult = {

      consume(s, h, consolidate, resource, args, perms, ve, v)((s1, h1, optSnap, v1) =>
        optSnap match {
          case Some(snap) =>
            Q(s1, h1, snap.convert(sorts.Snap), v1, true)

          case None =>
            /* Not having consumed anything could mean that we are in an infeasible
             * branch, or that the permission amount to consume was zero.
             * Returning a fresh snapshot in these cases should not lose any information.
             */

            val fresh = v1.decider.fresh(sorts.Snap)
            val s2 = s1.copy(functionRecorder = s1.functionRecorder.recordFreshSnapshot(fresh.applicable))
            Q(s2, h1, fresh, v1, false)
        })
  }

  private def consume(s: State,
                      h: Heap,
                      consolidate: Boolean,
                      resource: ast.Resource,
                      args: Seq[Term],
                      perms: Term,
                      ve: VerificationError,
                      v: Verifier)
                     (Q: (State, Heap, Option[Term], Verifier) => VerificationResult)
                     : VerificationResult = {
    var s1 = s;
    if (consolidate)
      s1 = stateConsolidator.consolidate(s.copy(h = h), v)
    consumeGreedy(s1, s1.h, resource, args, perms, v) match {
      case (Complete(), s2, h2, optCh2) =>
        Q(s2.copy(h = s.h), h2, optCh2.map(_.snap), v)

      // should never reach this case
      case _ if v.decider.checkSmoke() =>
        Success()

      case (Incomplete(p), s2, h2, None) =>
        Q(s2.copy(h = s.h), h2, None, v)

    }
  }

  private def consumeGreedy(s: State,
                            h: Heap,
                            resource: ast.Resource,
                            args: Seq[Term],
                            perms: Term,
                            v: Verifier) = {

    val id = ChunkIdentifier(resource, Verifier.program)

<<<<<<< HEAD
          var statusCheckgv = true

          if (id == c.id) {
            // TODO;staticprofiling: this is responsible for the static profiling issue, maybe
            statusCheckgv = v.decider.checkgv(s.isImprecise, And(c.args zip args map (x => x._1 === x._2)), Some(Verifier.config.checkTimeout())) match {
              case (status, runtimeCheck) => status
            }
          }

            // The term in checkgv uses infix notation I got from a different check to see if the args are equal
          if ((id != c.id) || (!statusCheckgv)) {
=======
    resource match {
      case f: ast.Field => {
        /* heap-rem-acc */
        /* the foldl portion of heap-rem-acc
         * builds a new heap of chunks that definitely do not
         * contain the acc pred to remove
        */
        var newH: Heap = h.values.foldLeft(Heap()) { (currHeap, chunk) =>
          chunk match {
            case c: NonQuantifiedChunk =>

              // The term in checkgv uses infix notation I got from a different check to see if the args are equal
              if ((id != c.id) || (!v.decider.checkgv(s.isImprecise, And(c.args zip args map (x => x._1 === x._2)), Some(Verifier.config.checkTimeout())))){
>>>>>>> 11b14418
                currHeap + c
              }
              else {
                currHeap
              }
            case _ =>
              currHeap
          }
        }

        // tries to find the chunk in h
        findChunk[NonQuantifiedChunk](h.values, id, args, v) match {
          // I'm not sure if I need these checks but I included them to be safe - J
          case Some(ch) if v.decider.check(ch.perm === perms, Verifier.config.checkTimeout()) && v.decider.check(perms === FullPerm(), Verifier.config.checkTimeout()) =>
            (Complete(), s, newH, Some(ch))

          case _ => {
            var newH2: Heap = newH.values.foldLeft(Heap()) { (currHeap, chunk) =>
              chunk match {
                case c: NonQuantifiedChunk =>
                  c.resourceID match {
                    case fieldID =>
                      currHeap + c
                    case _ =>
                      currHeap
                  }
                case _ =>
                  currHeap
              }
            }
            (Incomplete(perms), s, newH2, None)
          }
        }
      }

      case p: ast.Predicate => {
        /* heap-rem-pred */
        findChunk[NonQuantifiedChunk](h.values, id, args, v) match {
          case Some(ch) if v.decider.check(ch.perm === perms, Verifier.config.checkTimeout()) && v.decider.check(perms === FullPerm(), Verifier.config.checkTimeout()) =>
            var newH = h - ch
            (Complete(), s, newH, Some(ch))
          case _ =>
            (Incomplete(perms), s, Heap(), None)
        }
      }
    }
  }

  def produce(s: State, h: Heap, ch: NonQuantifiedChunk, v: Verifier)
             (Q: (State, Heap, Verifier) => VerificationResult) = {
    // Try to merge the chunk into the heap by finding an alias.
    // In any case, property assumptions are added after the merge step.
    val (fr1, h1) = stateConsolidator.merge(s.functionRecorder, h, ch, v)
    Q(s.copy(functionRecorder = fr1), h1, v)
  }

  def lookup(s: State,
             h: Heap,
             oh: Heap,
             addToOh: Boolean,
             resource: ast.Resource,
             runtimeCheckFieldTarget: ast.FieldAccess,
             args: Seq[Term],
             pve: PartialVerificationError,
             ve: VerificationError,
             v: Verifier,
             generateChecks: Boolean = true)
            (Q: (State, Heap, Heap, Term, Verifier) => VerificationResult)
            : VerificationResult = {
//    executionFlowController.tryOrFail2[Heap, Term](s.copy(h = h), v)((s1, v1, QS) => {
      val s1 = stateConsolidator.consolidate(s.copy(h = h, optimisticHeap = oh), v)
      val lookupFunction =
        if (s.isMethodVerification && Verifier.config.enableMoreCompleteExhale()) moreCompleteExhaleSupporter.lookupComplete _
        else lookupGreedy _
      lookupFunction(s1, s1.h, s1.optimisticHeap, addToOh, resource,
        runtimeCheckFieldTarget, args, pve, ve, v, generateChecks)((s2, tSnap, v1) =>
        Q(s2.copy(h = s.h, optimisticHeap = s.optimisticHeap), s2.h, s2.optimisticHeap, tSnap, v1))
//    })(Q)
  }

  private def lookupGreedy(s: State,
                           h: Heap,
                           oh: Heap,
                           addToOh: Boolean,
                           resource: ast.Resource,
                           runtimeCheckFieldTarget: ast.FieldAccess,
                           args: Seq[Term],
                           pve: PartialVerificationError,
                           ve: VerificationError,
                           v: Verifier,
                           generateChecks: Boolean)
                          (Q: (State, Term, Verifier) => VerificationResult)
                          : VerificationResult = {

    val id = ChunkIdentifier(resource, Verifier.program)

    profilingInfo.incrementTotalConjuncts

    findChunk[NonQuantifiedChunk](h.values, id, args, v) match {
      case Some(ch) if v.decider.check(IsPositive(ch.perm), Verifier.config.checkTimeout()) =>

        profilingInfo.incrementEliminatedConjuncts

        Q(s, ch.snap, v)

      // should never reach this case
      case _ if v.decider.checkSmoke() =>
        Success()

      case _ => {
        findChunk[NonQuantifiedChunk](oh.values, id, args, v) match {
          case Some(ch) if v.decider.check(IsPositive(ch.perm), Verifier.config.checkTimeout()) =>

            profilingInfo.incrementEliminatedConjuncts

            Q(s, ch.snap, v)

          // this is the eval case for adding runtime checks
          case _ if s.isImprecise && addToOh =>
            resource match {
              case f: ast.Field => {
                val snap = v.decider.fresh(s"${args.head}.$id", v.symbolConverter.toSort(f.typ))
                val ch = BasicChunk(FieldID, BasicChunkIdentifier(f.name), args, snap, FullPerm())
                val s2 = s.copy(optimisticHeap = oh)

                val runtimeCheckAstNode: CheckPosition =
                  (s2.methodCallAstNode, s2.foldOrUnfoldAstNode, s2.loopPosition) match {
                    case (None, None, None) => CheckPosition.GenericNode(runtimeCheckFieldTarget)
                    case (Some(methodCallAstNode), None, None) => CheckPosition.GenericNode(methodCallAstNode)
                    case (None, Some(foldOrUnfoldAstNode), None) => CheckPosition.GenericNode(foldOrUnfoldAstNode)
                    case (None, None, Some(loopPosition)) => loopPosition
                    case _ => sys.error("Conflicting positions found while adding runtime check!")
                  }

                runtimeChecks.addChecks(runtimeCheckAstNode,
                  ast.FieldAccessPredicate(runtimeCheckFieldTarget, ast.FullPerm()())(),
                  utils.zip3(v.decider.pcs.branchConditions.map(branch =>
                      (new Translator(s2, v.decider.pcs).translate(branch)) match {
                        case None =>
                          sys.error("Could not translate term into Viper expression for check!")
                        case Some(expr) => expr
                      }),
                    v.decider.pcs.branchConditionsAstNodes,
                    v.decider.pcs.branchConditionsOrigins),
                    runtimeCheckFieldTarget,
                    true)
                runtimeCheckFieldTarget.addCheck(ast.FieldAccessPredicate(runtimeCheckFieldTarget, ast.FullPerm()())())

                chunkSupporter.produce(s2, s2.optimisticHeap, ch, v)((s3, oh2, v2) =>
                  Q(s.copy(optimisticHeap = oh2), snap, v2))
              }

              case p : ast.Predicate => {
                val snap = v.decider.fresh(s"$id(${args.mkString(",")})", sorts.Snap)
                val ch = BasicChunk(PredicateID, BasicChunkIdentifier(p.name), args, snap, FullPerm())
                val s2 = s.copy(optimisticHeap = oh)
                chunkSupporter.produce(s2, s2.optimisticHeap, ch, v)((s3, oh2, v2) =>
                  Q(s.copy(optimisticHeap = oh2), snap, v2))
              }

              case _ => /* should never reach this case */
                createFailure(ve, v, s, true).withLoad(args)
            }
          // this is the evalpc case for adding runtime checks
          case _ if s.isImprecise && !addToOh =>
            resource match {
              case f: ast.Field => {
                val snap = v.decider.fresh(s"${args.head}.$id", v.symbolConverter.toSort(f.typ))

                if (generateChecks) {

                  val runtimeCheckAstNode: CheckPosition =
                    (s.methodCallAstNode, s.foldOrUnfoldAstNode, s.loopPosition) match {
                      case (None, None, None) => CheckPosition.GenericNode(runtimeCheckFieldTarget)
                      case (Some(methodCallAstNode), None, None) => CheckPosition.GenericNode(methodCallAstNode)
                      case (None, Some(foldOrUnfoldAstNode), None) => CheckPosition.GenericNode(foldOrUnfoldAstNode)
                      case (None, None, Some(loopPosition)) => loopPosition
                      case _ => sys.error("Conflicting positions found while adding runtime check!")
                    }

                  runtimeChecks.addChecks(runtimeCheckAstNode,
                    ast.FieldAccessPredicate(runtimeCheckFieldTarget, ast.FullPerm()())(),
                    utils.zip3(v.decider.pcs.branchConditions.map(branch =>
                        (new Translator(s, v.decider.pcs).translate(branch)) match {
                          case None =>
                            sys.error("Could not translate term into Viper expression for check!")
                          case Some(expr) => expr
                        }),
                      v.decider.pcs.branchConditionsAstNodes,
                      v.decider.pcs.branchConditionsOrigins),
                      runtimeCheckFieldTarget,
                      true)
                  runtimeCheckFieldTarget.addCheck(ast.FieldAccessPredicate(runtimeCheckFieldTarget, ast.FullPerm()())())
                }

                Q(s, snap, v)
              }
              case p: ast.Predicate => {
                val snap = v.decider.fresh(s"$id(${args.mkString(",")})", sorts.Snap)
                Q(s, snap, v)
              }
              case _ => /* should never reach this case */
                createFailure(ve, v, s, true).withLoad(args)
            }

          case _ =>
              createFailure(ve, v, s, true).withLoad(args)
        }
      }
    }
  }


  def inHeap[CH <: NonQuantifiedChunk: ClassTag]
            (h: Heap,
             chunk: Iterable[Chunk],
             resource: ast.Resource,
             args: Seq[Term],
             v: Verifier)
            : Boolean = {

    val id = ChunkIdentifier(resource, Verifier.program)

    //val tri: Iterable[Chunk] = h.values
  //  val relevantChunks = findChunksWithID[NonQuantifiedChunk](chunk, id)
  //  println(findChunkWithProver(relevantChunks, args, v))

    findChunk[NonQuantifiedChunk](h.values, id, args, v) match {
        case Some(ch) if v.decider.check(IsPositive(ch.perm), Verifier.config.checkTimeout()) =>
        //  val relevantChunks = findChunksWithID[CH](h.values, id)
        //  println(relevantChunks)
          true
        case _ =>
          false
    }
  }


  def findChunk[CH <: NonQuantifiedChunk: ClassTag]
               (chunks: Iterable[Chunk],
                id: ChunkIdentifer,
                args: Iterable[Term],
                v: Verifier)
               : Option[CH] = {

    val relevantChunks = findChunksWithID[CH](chunks, id)
    findChunkLiterally(relevantChunks, args) orElse findChunkWithProver(relevantChunks, args, v)
  }

  def findMatchingChunk[CH <: NonQuantifiedChunk: ClassTag]
                       (chunks: Iterable[Chunk], chunk: CH, v: Verifier): Option[CH] = {
    findChunk[CH](chunks, chunk.id, chunk.args, v)
  }

  def findChunksWithID[CH <: NonQuantifiedChunk: ClassTag](chunks: Iterable[Chunk], id: ChunkIdentifer): Iterable[CH] = {
    chunks.flatMap {
      case c: CH if id == c.id =>
          Some(c)
      case _ =>

          None
    }
  }

  private def findChunkLiterally[CH <: NonQuantifiedChunk](chunks: Iterable[CH], args: Iterable[Term]) = {
    chunks find (ch => ch.args == args)
  }

  private def findChunkWithProver[CH <: NonQuantifiedChunk](chunks: Iterable[CH], args: Iterable[Term], v: Verifier) = {
    chunks find (ch =>
      args.size == ch.args.size &&
      v.decider.check(And(ch.args zip args map (x => x._1 === x._2)), Verifier.config.checkTimeout()))
  }
}<|MERGE_RESOLUTION|>--- conflicted
+++ resolved
@@ -145,19 +145,6 @@
 
     val id = ChunkIdentifier(resource, Verifier.program)
 
-<<<<<<< HEAD
-          var statusCheckgv = true
-
-          if (id == c.id) {
-            // TODO;staticprofiling: this is responsible for the static profiling issue, maybe
-            statusCheckgv = v.decider.checkgv(s.isImprecise, And(c.args zip args map (x => x._1 === x._2)), Some(Verifier.config.checkTimeout())) match {
-              case (status, runtimeCheck) => status
-            }
-          }
-
-            // The term in checkgv uses infix notation I got from a different check to see if the args are equal
-          if ((id != c.id) || (!statusCheckgv)) {
-=======
     resource match {
       case f: ast.Field => {
         /* heap-rem-acc */
@@ -170,8 +157,16 @@
             case c: NonQuantifiedChunk =>
 
               // The term in checkgv uses infix notation I got from a different check to see if the args are equal
-              if ((id != c.id) || (!v.decider.checkgv(s.isImprecise, And(c.args zip args map (x => x._1 === x._2)), Some(Verifier.config.checkTimeout())))){
->>>>>>> 11b14418
+              var statusCheckgv = true
+
+              if (id == c.id) {
+                // TODO;staticprofiling: this is responsible for the static profiling issue, maybe
+                statusCheckgv = v.decider.checkgv(s.isImprecise, And(c.args zip args map (x => x._1 === x._2)), Some(Verifier.config.checkTimeout())) match {
+                  case (status, runtimeCheck) => status
+                }
+              }
+
+              if ((id != c.id) || (!statusCheckgv)){
                 currHeap + c
               }
               else {
@@ -193,7 +188,7 @@
               chunk match {
                 case c: NonQuantifiedChunk =>
                   c.resourceID match {
-                    case fieldID =>
+                    case FieldID =>
                       currHeap + c
                     case _ =>
                       currHeap
