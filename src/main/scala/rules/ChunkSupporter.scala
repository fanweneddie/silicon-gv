// This Source Code Form is subject to the terms of the Mozilla Public
// License, v. 2.0. If a copy of the MPL was not distributed with this
// file, You can obtain one at http://mozilla.org/MPL/2.0/.
//
// Copyright (c) 2011-2019 ETH Zurich.

package viper.silicon.rules

import scala.reflect.ClassTag
import viper.silver.ast
import viper.silver.verifier.{VerificationError, PartialVerificationError}
import viper.silicon.Stack
import viper.silicon.interfaces.state._
import viper.silicon.interfaces.{Failure, Success, VerificationResult}
import viper.silicon.resources.{NonQuantifiedPropertyInterpreter, Resources, FieldID, PredicateID}
import viper.silicon.state._
import viper.silicon.state.terms._
import viper.silicon.state.terms.perms.IsPositive
import viper.silicon.supporters.Translator
import viper.silicon.utils
import viper.silicon.verifier.Verifier

trait ChunkSupportRules extends SymbolicExecutionRules {
  def consume(s: State,
              h: Heap,
              consolidate: Boolean,
              resource: ast.Resource,
              args: Seq[Term],
              perms: Term,
              ve: VerificationError,
              v: Verifier,
              description: String)
             (Q: (State, Heap, Term, Verifier, Boolean) => VerificationResult)
             : VerificationResult

  def produce(s: State, h: Heap, ch: NonQuantifiedChunk, v: Verifier)
             (Q: (State, Heap, Verifier) => VerificationResult)
             : VerificationResult

  def lookup(s: State,
             h: Heap,
             oh: Heap,
             addToOh: Boolean,
             resource: ast.Resource,
             runtimeCheckFieldTarget: ast.FieldAccess, 
             args: Seq[Term],
             pve: PartialVerificationError,
             ve: VerificationError,
             v: Verifier,
             generateChecks: Boolean = true)
            (Q: (State, Heap, Heap, Term, Verifier) => VerificationResult)
            : VerificationResult

  def inHeap[CH <: NonQuantifiedChunk: ClassTag]
            (h: Heap,
             chunk: Iterable[Chunk],
             resource: ast.Resource,
             args: Seq[Term],
             v: Verifier)
            : Boolean


  def findChunk[CH <: NonQuantifiedChunk: ClassTag]
               (chunks: Iterable[Chunk],
                id: ChunkIdentifer,
                args: Iterable[Term],
                v: Verifier)
               : Option[CH]

  def findMatchingChunk[CH <: NonQuantifiedChunk: ClassTag]
                       (chunks: Iterable[Chunk],
                        chunk: CH,
                        v: Verifier)
                       : Option[CH]

  def findChunksWithID[CH <: NonQuantifiedChunk: ClassTag]
                      (chunks: Iterable[Chunk],
                       id: ChunkIdentifer)
                      : Iterable[CH]
}

object chunkSupporter extends ChunkSupportRules with Immutable {
  def consume(s: State,
              h: Heap,
              consolidate: Boolean,
              resource: ast.Resource,
              args: Seq[Term],
              perms: Term,
              ve: VerificationError,
              v: Verifier,
              description: String)
             (Q: (State, Heap, Term, Verifier, Boolean) => VerificationResult)
             : VerificationResult = {

      consume(s, h, consolidate, resource, args, perms, ve, v)((s1, h1, optSnap, v1) =>
        optSnap match {
          case Some(snap) =>
            Q(s1, h1, snap.convert(sorts.Snap), v1, true)

          case None =>
            /* Not having consumed anything could mean that we are in an infeasible
             * branch, or that the permission amount to consume was zero.
             * Returning a fresh snapshot in these cases should not lose any information.
             */

            val fresh = v1.decider.fresh(sorts.Snap)
            val s2 = s1.copy(functionRecorder = s1.functionRecorder.recordFreshSnapshot(fresh.applicable))
            Q(s2, h1, fresh, v1, false)
        })
  }

  private def consume(s: State,
                      h: Heap,
                      consolidate: Boolean,
                      resource: ast.Resource,
                      args: Seq[Term],
                      perms: Term,
                      ve: VerificationError,
                      v: Verifier)
                     (Q: (State, Heap, Option[Term], Verifier) => VerificationResult)
                     : VerificationResult = {
    var s1 = s.copy(h = h)
    if (consolidate)
      s1 = stateConsolidator.consolidate(s.copy(h = h), v)
    consumeGreedy(s1, s1.h, resource, args, perms, v) match {
      case (Complete(), s2, h2, optCh2) =>
        Q(s2.copy(h = s.h), h2, optCh2.map(_.snap), v)

      // should never reach this case
      case _ if v.decider.checkSmoke() =>
        Success()

      case (Incomplete(p), s2, h2, None) =>
        Q(s2.copy(h = s.h), h2, None, v)

    }
  }

  private def consumeGreedy(s: State,
                            h: Heap,
                            resource: ast.Resource,
                            args: Seq[Term],
                            perms: Term,
                            v: Verifier) = {

    val id = ChunkIdentifier(resource, Verifier.program)

    resource match {
      case f: ast.Field => {
        /* heap-rem-acc */
        /* the foldl portion of heap-rem-acc
         * builds a new heap of chunks that definitely do not
         * contain the acc pred to remove
        */
        var newH: Heap = h.values.foldLeft(Heap()) { (currHeap, chunk) =>
          chunk match {
            case c: NonQuantifiedChunk =>

              // The term in checkgv uses infix notation I got from a different check to see if the args are equal
              var statusCheckgv = true

              if (id == c.id) {
                // TODO;staticprofiling: this is responsible for the static profiling issue, maybe
                statusCheckgv = v.decider.checkgv(s.isImprecise, And(c.args zip args map (x => x._1 === x._2)), Some(Verifier.config.checkTimeout())) match {
                  case (status, runtimeCheck) => status
                }
              }

              if ((id != c.id) || (!statusCheckgv)){
                currHeap + c
              }
              else {
                currHeap
              }
            case _ =>
              currHeap
          }
        }

        // tries to find the chunk in h
        findChunk[NonQuantifiedChunk](h.values, id, args, v) match {
          // I'm not sure if I need these checks but I included them to be safe - J
          case Some(ch) if v.decider.check(ch.perm === perms, Verifier.config.checkTimeout()) && v.decider.check(perms === FullPerm(), Verifier.config.checkTimeout()) =>
            (Complete(), s, newH, Some(ch))

          case _ => {
            var newH2: Heap = newH.values.foldLeft(Heap()) { (currHeap, chunk) =>
              chunk match {
                case c: NonQuantifiedChunk =>
                  c.resourceID match {
                    case FieldID =>
                      currHeap + c
                    case _ =>
                      currHeap
                  }
                case _ =>
                  currHeap
              }
            }
            (Incomplete(perms), s, newH2, None)
          }
        }
      }

      case p: ast.Predicate => {
        /* heap-rem-pred */
        findChunk[NonQuantifiedChunk](h.values, id, args, v) match {
          case Some(ch) if v.decider.check(ch.perm === perms, Verifier.config.checkTimeout()) && v.decider.check(perms === FullPerm(), Verifier.config.checkTimeout()) =>
            var newH = h - ch
            (Complete(), s, newH, Some(ch))
          case _ =>
            (Incomplete(perms), s, Heap(), None)
        }
      }
    }
  }

  def produce(s: State, h: Heap, ch: NonQuantifiedChunk, v: Verifier)
             (Q: (State, Heap, Verifier) => VerificationResult) = {
    // Try to merge the chunk into the heap by finding an alias.
    // In any case, property assumptions are added after the merge step.
    val (fr1, h1) = stateConsolidator.merge(s.functionRecorder, h, ch, v)
    Q(s.copy(functionRecorder = fr1), h1, v)
  }

  def lookup(s: State,
             h: Heap,
             oh: Heap,
             addToOh: Boolean,
             resource: ast.Resource,
             runtimeCheckFieldTarget: ast.FieldAccess,
             args: Seq[Term],
             pve: PartialVerificationError,
             ve: VerificationError,
             v: Verifier,
             generateChecks: Boolean = true)
            (Q: (State, Heap, Heap, Term, Verifier) => VerificationResult)
            : VerificationResult = {
//    executionFlowController.tryOrFail2[Heap, Term](s.copy(h = h), v)((s1, v1, QS) => {
      val s1 = stateConsolidator.consolidate(s.copy(h = h, optimisticHeap = oh), v)
      val lookupFunction =
        if (s.isMethodVerification && Verifier.config.enableMoreCompleteExhale()) moreCompleteExhaleSupporter.lookupComplete _
        else lookupGreedy _
      lookupFunction(s1, s1.h, s1.optimisticHeap, addToOh, resource,
        runtimeCheckFieldTarget, args, pve, ve, v, generateChecks)((s2, tSnap, v1) =>
        Q(s2.copy(h = s.h, optimisticHeap = s.optimisticHeap), s2.h, s2.optimisticHeap, tSnap, v1))
//    })(Q)
  }

  private def lookupGreedy(s: State,
                           h: Heap,
                           oh: Heap,
                           addToOh: Boolean,
                           resource: ast.Resource,
                           runtimeCheckFieldTarget: ast.FieldAccess,
                           args: Seq[Term],
                           pve: PartialVerificationError,
                           ve: VerificationError,
                           v: Verifier,
                           generateChecks: Boolean)
                          (Q: (State, Term, Verifier) => VerificationResult)
                          : VerificationResult = {

    val id = ChunkIdentifier(resource, Verifier.program)

    profilingInfo.incrementTotalConjuncts

    findChunk[NonQuantifiedChunk](h.values, id, args, v) match {
      case Some(ch) if v.decider.check(IsPositive(ch.perm), Verifier.config.checkTimeout()) =>

        profilingInfo.incrementEliminatedConjuncts

        Q(s, ch.snap, v)

      // should never reach this case
      // TODO: ASK JENNA; err, we ARE reaching this case... is this a problem?
      case _ if v.decider.checkSmoke() =>
        Success()

      case _ => {
        findChunk[NonQuantifiedChunk](oh.values, id, args, v) match {
          case Some(ch) if v.decider.check(IsPositive(ch.perm), Verifier.config.checkTimeout()) =>

            profilingInfo.incrementEliminatedConjuncts

            Q(s, ch.snap, v)

          // this is the eval case for adding runtime checks
          case _ if s.isImprecise && addToOh =>
            resource match {
              case f: ast.Field => {
                val snap = v.decider.fresh(s"${args.head}.$id", v.symbolConverter.toSort(f.typ))
                val ch = BasicChunk(FieldID, BasicChunkIdentifier(f.name), args, snap, FullPerm())
                val s2 = s.copy(optimisticHeap = oh)

                val runtimeCheckAstNode: CheckPosition =
                  (s2.methodCallAstNode, s2.foldOrUnfoldAstNode, s2.loopPosition) match {
                    case (None, None, None) => CheckPosition.GenericNode(runtimeCheckFieldTarget)
                    case (Some(methodCallAstNode), None, None) => CheckPosition.GenericNode(methodCallAstNode)
                    case (None, Some(foldOrUnfoldAstNode), None) => CheckPosition.GenericNode(foldOrUnfoldAstNode)
                    case (None, None, Some(loopPosition)) => loopPosition
                    case _ => sys.error("Conflicting positions found while adding runtime check!")
                  }

                val (g, tH, tOH) = s2.oldStore match { /* this match sequence shouldn't be necessary based on currently functionality, but here for safety - JW */
                  case Some(g) => (g, s2.h + s2.oldHeaps(Verifier.PRE_HEAP_LABEL), s2.optimisticHeap + s2.oldHeaps(Verifier.PRE_OPTHEAP_LABEL))
                  case None => (s2.g, s2.h, s2.optimisticHeap)
                }
                val translatedArgs: Seq[ast.Exp] =
                  args.map(tArg => new Translator(s2.copy(g = g, h = tH, optimisticHeap = tOH), v.decider.pcs).translate(tArg) match {
                    case None => sys.error("Error translating! Exiting safely.")
                    case Some(expr) => expr
                  })

                if (s2.generateChecks) {
                  runtimeChecks.addChecks(runtimeCheckAstNode,
                    ast.FieldAccessPredicate(ast.FieldAccess(translatedArgs.head, f)(), ast.FullPerm()())(),
                    viper.silicon.utils.zip3(v.decider.pcs.branchConditionsSemanticAstNodes,
                      v.decider.pcs.branchConditionsAstNodes,
                      v.decider.pcs.branchConditionsOrigins).map(bc => BranchCond(bc._1, bc._2, bc._3)),
                    runtimeCheckFieldTarget,
                    s2.forFraming)
                  runtimeCheckFieldTarget.addCheck(ast.FieldAccessPredicate(ast.FieldAccess(translatedArgs.head, f)(), ast.FullPerm()())())
                }

                chunkSupporter.produce(s2, s2.optimisticHeap, ch, v)((s3, oh2, v2) =>
                  Q(s.copy(optimisticHeap = oh2), snap, v2))
              }

              // TODO: ASK JENNA; should we be counting conjuncts here?
              case p : ast.Predicate => {
                val snap = v.decider.fresh(s"$id(${args.mkString(",")})", sorts.Snap)
                val ch = BasicChunk(PredicateID, BasicChunkIdentifier(p.name), args, snap, FullPerm())
                val s2 = s.copy(optimisticHeap = oh)
                chunkSupporter.produce(s2, s2.optimisticHeap, ch, v)((s3, oh2, v2) =>
                  Q(s.copy(optimisticHeap = oh2), snap, v2))
              }

              case _ => /* should never reach this case */
                createFailure(ve, v, s, true).withLoad(args)
            }
          // this is the evalpc case for adding runtime checks
          case _ if s.isImprecise && !addToOh =>
            resource match {
              case f: ast.Field => {
                val snap = v.decider.fresh(s"${args.head}.$id", v.symbolConverter.toSort(f.typ))

                if (generateChecks) {

                  val runtimeCheckAstNode: CheckPosition =
                    (s.methodCallAstNode, s.foldOrUnfoldAstNode, s.loopPosition) match {
                      case (None, None, None) => CheckPosition.GenericNode(runtimeCheckFieldTarget)
                      case (Some(methodCallAstNode), None, None) => CheckPosition.GenericNode(methodCallAstNode)
                      case (None, Some(foldOrUnfoldAstNode), None) => CheckPosition.GenericNode(foldOrUnfoldAstNode)
                      case (None, None, Some(loopPosition)) => loopPosition
                      case _ => sys.error("Conflicting positions found while adding runtime check!")
                    }

<<<<<<< HEAD
                  val (g, tH, tOH) = s.oldStore match { /* Heap/OH part shouldn't be necessary based on currently functionality, but here for safety - JW */
                    case Some(g) => (g, s.h + s.oldHeaps(Verifier.PRE_HEAP_LABEL), s.optimisticHeap + s.oldHeaps(Verifier.PRE_OPTHEAP_LABEL))
                    case None => (s.g, s.h, s.optimisticHeap)
=======
                  // TODO: ASK JENNA; this is currently a noop, because the translator itself
                  // checks for the existence of the old store
                  val g = s.oldStore match {
                    case Some(g) => g
                    case None => s.g
>>>>>>> 5115adee
                  }
                  val translatedArgs: Seq[ast.Exp] =
                    args.map(tArg => new Translator(s.copy(g = g, h = tH, optimisticHeap = tOH), v.decider.pcs).translate(tArg) match {
                      case None => sys.error("Error translating! Exiting safely.")
                      case Some(expr) => expr
                    })

                  if (s.generateChecks) {
                    runtimeChecks.addChecks(runtimeCheckAstNode,
                      ast.FieldAccessPredicate(ast.FieldAccess(translatedArgs.head, f)(), ast.FullPerm()())(),
                      viper.silicon.utils.zip3(v.decider.pcs.branchConditionsSemanticAstNodes,
                        v.decider.pcs.branchConditionsAstNodes,
                        v.decider.pcs.branchConditionsOrigins).map(bc => BranchCond(bc._1, bc._2, bc._3)),
                      runtimeCheckFieldTarget,
                      s.forFraming)
                    runtimeCheckFieldTarget.addCheck(ast.FieldAccessPredicate(ast.FieldAccess(translatedArgs.head, f)(), ast.FullPerm()())())
                  }
                  // TODO: ASK JENNA; if we don't generate checks here, should
                  // we increment the number of eliminated conjuncts?
                  //
                  // (in the 'else' case)
                }

                Q(s, snap, v)
              }
              // TODO: ASK JENNA; should we be counting eliminated conjuncts here?
              case p: ast.Predicate => {
                val snap = v.decider.fresh(s"$id(${args.mkString(",")})", sorts.Snap)
                Q(s, snap, v)
              }
              case _ => /* should never reach this case */
                createFailure(ve, v, s, true).withLoad(args)
            }

          case _ =>
              createFailure(ve, v, s, true).withLoad(args)
        }
      }
    }
  }


  def inHeap[CH <: NonQuantifiedChunk: ClassTag]
            (h: Heap,
             chunk: Iterable[Chunk],
             resource: ast.Resource,
             args: Seq[Term],
             v: Verifier)
            : Boolean = {

    val id = ChunkIdentifier(resource, Verifier.program)

    //val tri: Iterable[Chunk] = h.values
  //  val relevantChunks = findChunksWithID[NonQuantifiedChunk](chunk, id)
  //  println(findChunkWithProver(relevantChunks, args, v))

    findChunk[NonQuantifiedChunk](h.values, id, args, v) match {
        case Some(ch) if v.decider.check(IsPositive(ch.perm), Verifier.config.checkTimeout()) =>
        //  val relevantChunks = findChunksWithID[CH](h.values, id)
        //  println(relevantChunks)
          true
        case _ =>
          false
    }
  }


  def findChunk[CH <: NonQuantifiedChunk: ClassTag]
               (chunks: Iterable[Chunk],
                id: ChunkIdentifer,
                args: Iterable[Term],
                v: Verifier)
               : Option[CH] = {

    val relevantChunks = findChunksWithID[CH](chunks, id)
    findChunkLiterally(relevantChunks, args) orElse findChunkWithProver(relevantChunks, args, v)
  }

  def findMatchingChunk[CH <: NonQuantifiedChunk: ClassTag]
                       (chunks: Iterable[Chunk], chunk: CH, v: Verifier): Option[CH] = {
    findChunk[CH](chunks, chunk.id, chunk.args, v)
  }

  def findChunksWithID[CH <: NonQuantifiedChunk: ClassTag](chunks: Iterable[Chunk], id: ChunkIdentifer): Iterable[CH] = {
    chunks.flatMap {
      case c: CH if id == c.id =>
          Some(c)
      case _ =>

          None
    }
  }

  private def findChunkLiterally[CH <: NonQuantifiedChunk](chunks: Iterable[CH], args: Iterable[Term]) = {
    chunks find (ch => ch.args == args)
  }

  private def findChunkWithProver[CH <: NonQuantifiedChunk](chunks: Iterable[CH], args: Iterable[Term], v: Verifier) = {
    chunks find (ch =>
      args.size == ch.args.size &&
      v.decider.check(And(ch.args zip args map (x => x._1 === x._2)), Verifier.config.checkTimeout()))
  }
}<|MERGE_RESOLUTION|>--- conflicted
+++ resolved
@@ -356,17 +356,9 @@
                       case _ => sys.error("Conflicting positions found while adding runtime check!")
                     }
 
-<<<<<<< HEAD
                   val (g, tH, tOH) = s.oldStore match { /* Heap/OH part shouldn't be necessary based on currently functionality, but here for safety - JW */
                     case Some(g) => (g, s.h + s.oldHeaps(Verifier.PRE_HEAP_LABEL), s.optimisticHeap + s.oldHeaps(Verifier.PRE_OPTHEAP_LABEL))
                     case None => (s.g, s.h, s.optimisticHeap)
-=======
-                  // TODO: ASK JENNA; this is currently a noop, because the translator itself
-                  // checks for the existence of the old store
-                  val g = s.oldStore match {
-                    case Some(g) => g
-                    case None => s.g
->>>>>>> 5115adee
                   }
                   val translatedArgs: Seq[ast.Exp] =
                     args.map(tArg => new Translator(s.copy(g = g, h = tH, optimisticHeap = tOH), v.decider.pcs).translate(tArg) match {
