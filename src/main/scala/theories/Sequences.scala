--- conflicted
+++ resolved
@@ -73,14 +73,13 @@
     collectedSorts foreach {s =>
       val substitutions = Map("$S$" -> prover.termConverter.convert(s.elementsSort))
       prover.logComment(s"/sequences_declarations_dafny.smt2 [${s.elementsSort}]")
-<<<<<<< HEAD
-      preambleFileEmitter.emitParametricAssertions("/sequences_declarations_dafny.smt2", substitutions)
+      preambleFileEmitter.emitSortParametricAssertions("/dafny_axioms/sequences_declarations_dafny.smt2", substitutions)
     }
 
     if (collectedSorts contains terms.sorts.Seq(terms.sorts.Int)) {
       val substitutions = Map("$S$" -> prover.termConverter.convert(terms.sorts.Int))
       prover.logComment("/sequences_int_declarations_dafny.smt2")
-      preambleFileEmitter.emitParametricAssertions("/sequences_int_declarations_dafny.smt2", substitutions)
+      preambleFileEmitter.emitSortParametricAssertions("/dafny_axioms/sequences_int_declarations_dafny.smt2", substitutions)
     }
 
     if (collectedSorts.nonEmpty && programUsesQuantifiedPermissions) {
@@ -88,14 +87,6 @@
       val axioms = "/sequences_inverse_declarations.smt2"
       prover.logComment(axioms)
       preambleFileEmitter.emitParametricAssertions(axioms, substitutions)
-=======
-      preambleFileEmitter.emitSortParametricAssertions("/dafny_axioms/sequences_declarations_dafny.smt2", s.elementsSort)
-    }
-
-    if (collectedSorts contains terms.sorts.Seq(terms.sorts.Int)) {
-      prover.logComment("/dafny_axioms/sequences_int_declarations_dafny.smt2")
-      preambleFileEmitter.emitSortParametricAssertions("/dafny_axioms/sequences_int_declarations_dafny.smt2", terms.sorts.Int)
->>>>>>> 12d89ec6
     }
   }
 
@@ -103,14 +94,13 @@
     collectedSorts foreach {s =>
       val substitutions = Map("$S$" -> prover.termConverter.convert(s.elementsSort))
       prover.logComment(s"/sequences_axioms_dafny.smt2 [${s.elementsSort}]")
-<<<<<<< HEAD
-      preambleFileEmitter.emitParametricAssertions("/sequences_axioms_dafny.smt2", substitutions)
+      preambleFileEmitter.emitSortParametricAssertions("/dafny_axioms/sequences_axioms_dafny.smt2", substitutions)
     }
 
     if (collectedSorts contains terms.sorts.Seq(terms.sorts.Int)) {
       val substitutions = Map("$S$" -> prover.termConverter.convert(terms.sorts.Int))
       prover.logComment("/sequences_int_axioms_dafny.smt2")
-      preambleFileEmitter.emitParametricAssertions("/sequences_int_axioms_dafny.smt2", substitutions)
+      preambleFileEmitter.emitSortParametricAssertions("/dafny_axioms/sequences_int_axioms_dafny.smt2", substitutions)
     }
 
     if (collectedSorts.nonEmpty && programUsesQuantifiedPermissions) {
@@ -118,14 +108,6 @@
       val axioms = "/sequences_inverse_axioms.smt2"
       prover.logComment(axioms)
       preambleFileEmitter.emitParametricAssertions(axioms, substitutions)
-=======
-      preambleFileEmitter.emitSortParametricAssertions("/dafny_axioms/sequences_axioms_dafny.smt2", s.elementsSort)
-    }
-
-    if (collectedSorts contains terms.sorts.Seq(terms.sorts.Int)) {
-      prover.logComment("/dafny_axioms/sequences_int_axioms_dafny.smt2")
-      preambleFileEmitter.emitSortParametricAssertions("/dafny_axioms/sequences_int_axioms_dafny.smt2", terms.sorts.Int)
->>>>>>> 12d89ec6
     }
   }
 }