/*
 * This Source Code Form is subject to the terms of the Mozilla Public
 * License, v. 2.0. If a copy of the MPL was not distributed with this
 * file, You can obtain one at http://mozilla.org/MPL/2.0/.
 */

package viper
package silicon

import com.weiglewilczek.slf4s.Logging
import silver.ast
import silver.verifier.errors.{IfFailed, InhaleFailed, LoopInvariantNotPreserved,
    LoopInvariantNotEstablished, WhileFailed, AssignmentFailed, ExhaleFailed, PreconditionInCallFalse, FoldFailed,
    UnfoldFailed, AssertFailed, PackageFailed, ApplyFailed, LetWandFailed}
import silver.verifier.reasons.{NegativePermission, ReceiverNull, AssertionFalse, NamedMagicWandChunkNotFound}
import interfaces.{Executor, Evaluator, Producer, Consumer, VerificationResult, Failure, Success}
import interfaces.decider.Decider
import interfaces.state.{Store, Heap, PathConditions, State, StateFactory, StateFormatter, HeapCompressor, Chunk}
import interfaces.state.factoryUtils.Ø
import state.terms._
import state.{MagicWandChunk, FieldChunkIdentifier, DirectFieldChunk, SymbolConvert, DirectChunk, DefaultContext}
import state.terms.perms.IsNonNegative
import supporters.{LetHandler, Brancher, PredicateSupporter, MagicWandSupporter}

trait DefaultExecutor[ST <: Store[ST],
                      H <: Heap[H],
                      PC <: PathConditions[PC],
                      S <: State[ST, H, S]]
    extends Executor[ST, H, S, DefaultContext[H]]
    { this: Logging with Evaluator[ST, H, S, DefaultContext[H]]
                    with Consumer[Chunk, ST, H, S, DefaultContext[H]]
                    with Producer[ST, H, S, DefaultContext[H]]
                    with PredicateSupporter[ST, H, PC, S]
                    with Brancher[ST, H, S, DefaultContext[H]]
                    with MagicWandSupporter[ST, H, PC, S]
                    with LetHandler[ST, H, S, DefaultContext[H]] =>

  private type C = DefaultContext[H]

  protected implicit val manifestH: Manifest[H]

  protected val decider: Decider[ST, H, PC, S, C]
  import decider.{fresh, assume, inScope}

  protected val stateFactory: StateFactory[ST, H, S]
  import stateFactory._

  protected val symbolConverter: SymbolConvert
  import symbolConverter.toSort

  protected val heapCompressor: HeapCompressor[ST, H, S, C]
  protected val stateFormatter: StateFormatter[ST, H, S, String]
  protected val config: Config

  private def follow(σ: S, edge: ast.Edge, c: C)
                    (Q: (S, C) => VerificationResult)
                    : VerificationResult = {

    edge match {
      case ce: silver.ast.ConditionalEdge =>
        eval(σ, ce.cond, IfFailed(ce.cond), c)((tCond, c1) =>
        /* TODO: Use FollowEdge instead of IfBranching */
          branch(σ, tCond, c1,
            (c2: C) => exec(σ, ce.dest, c2)(Q),
            (c2: C) => Success()))

      case ue: silver.ast.UnconditionalEdge => exec(σ, ue.dest, c)(Q)
    }
  }

  private def follows(σ: S, edges: Seq[ast.Edge], c: C)
                     (Q: (S, C) => VerificationResult)
                     : VerificationResult = {

    if (edges.isEmpty) {
      Q(σ, c)
    } else
      follows2(σ, edges, c)(Q)
  }

  private def follows2(σ: S, edges: Seq[ast.Edge], c: C)
                      (Q: (S, C) => VerificationResult)
                      : VerificationResult = {

    if (edges.isEmpty) {
      Success()
    } else {
      follow(σ, edges.head, c)(Q) && follows2(σ, edges.tail, c)(Q)
    }
  }

  private def leave(σ: S, block: ast.Block, c: C)
                   (Q: (S, C) => VerificationResult)
                   : VerificationResult = {

    follows(σ, block.succs, c)(Q)
  }

  def exec(σ: S, block: ast.Block, c: C)
          (Q: (S, C) => VerificationResult)
          : VerificationResult = {

    block match {
      case block @ silver.ast.StatementBlock(stmt, _) =>
        exec(σ, stmt, c)((σ1, c1) =>
          leave(σ1, block, c1)(Q))

      case lb: silver.ast.LoopBlock =>
        decider.prover.logComment(s"loop at ${lb.pos}")

        /* TODO: We should avoid roundtripping, i.e., parsing a SIL file into an AST,
         *       which is then converted into a CFG, from which we then compute an
         *       AST again.
         */
        val loopStmt = lb.toAst.asInstanceOf[ast.While]
        val inv = utils.ast.BigAnd(lb.invs, Predef.identity, lb.pos)
        val invAndGuard = ast.And(inv, lb.cond)(inv.pos, inv.info)
        val notGuard = ast.Not(lb.cond)(lb.cond.pos, lb.cond.info)
        val invAndNotGuard = ast.And(inv, notGuard)(inv.pos, inv.info)

        /* Havoc local variables that are assigned to in the loop body but
         * that have been declared outside of it, i.e. before the loop.
         */
<<<<<<< HEAD
        val wvs = lb.writtenVars filterNot (_.typ == ast.Wand)
          /* TODO: BUG: Variables declared by LetWand show up in this list, but shouldn't! */

=======
        val wvs = (lb.locals.map(_.localVar) ++ lb.writtenVars).distinct
>>>>>>> df09ac73
        val γBody = Γ(wvs.foldLeft(σ.γ.values)((map, v) => map.updated(v, fresh(v))))
        val σBody = Σ(γBody, Ø, σ.g) /* Use the old-state of the surrounding block as the old-state of the loop. */

        (inScope {
          /* Verify loop body (including well-formedness check) */
          decider.prover.logComment("Verify loop body")
          produce(σBody, fresh,  FullPerm(), invAndGuard, WhileFailed(loopStmt), c)((σ1, c1) =>
          /* TODO: Detect potential contradictions between path conditions from loop guard and invariant.
           *       Should no longer be necessary once we have an on-demand handling of merging and
           *       false-checking.
           */
            if (decider.checkSmoke())
              Success() /* TODO: Mark branch as dead? */
            else
              exec(σ1, lb.body, c1)((σ2, c2) =>
                consumes(σ2,  FullPerm(), lb.invs, e => LoopInvariantNotPreserved(e), c2)((σ3, _, _, c3) =>
                  Success())))}
            &&
          inScope {
            /* Verify call-site */
            decider.prover.logComment("Establish loop invariant")
            consumes(σ,  FullPerm(), lb.invs, e => LoopInvariantNotEstablished(e), c)((σ1, _, _, c1) => {
              val σ2 = σ1 \ γBody
              decider.prover.logComment("Continue after loop")
              produce(σ2, fresh,  FullPerm(), invAndNotGuard, WhileFailed(loopStmt), c1)((σ3, c2) =>
              /* TODO: Detect potential contradictions between path conditions from loop guard and invariant.
               *       Should no longer be necessary once we have an on-demand handling of merging and
               *       false-checking.
               */
                if (decider.checkSmoke())
                  Success() /* TODO: Mark branch as dead? */
                else
                  leave(σ3, lb, c2)(Q))})})

        case frp @ silver.ast.ConstrainingBlock(vars, body, succ) =>
          val arps = vars map σ.γ.apply
          val c1 = c.setConstrainable(arps, true)
          exec(σ, body, c1)((σ1, c2) =>
            leave(σ1, frp, c2.setConstrainable(arps, false))(Q))
    }
  }

  def execs(σ: S, stmts: Seq[ast.Stmt], c: C)
           (Q: (S, C) => VerificationResult)
           : VerificationResult =

    if(stmts.nonEmpty)
      exec(σ, stmts.head, c)((σ1, c1) =>
        execs(σ1, stmts.tail, c1)(Q))
    else
      Q(σ, c)

  def exec(σ: S, stmt: ast.Stmt, c: C)
          (Q: (S, C) => VerificationResult)
          : VerificationResult = {

    /* For debugging-purposes only */
    stmt match {
      case _: silver.ast.Seqn =>
      case _ =>
        logger.debug(s"\nEXECUTE ${stmt.pos}: $stmt")
        logger.debug(stateFormatter.format(σ))
        decider.prover.logComment("[exec]")
        decider.prover.logComment(stmt.toString())
    }

    val executed = stmt match {
      case silver.ast.Seqn(stmts) =>
        execs(σ, stmts, c)(Q)

      case ass @ ast.LocalVarAssign(v, rhs) =>
        v.typ match {
          case ast.Wand =>
            assert(rhs.isInstanceOf[ast.MagicWand], s"Expected magic wand but found $rhs (${rhs.getClass.getName}})")
            val wand = rhs.asInstanceOf[ast.MagicWand]
            val pve = LetWandFailed(ass)
            magicWandSupporter.createChunk(σ, wand, pve, c)((chWand, c1) =>
              Q(σ \+ (v, MagicWandChunkTerm(chWand)), c))
          case _ =>
            eval(σ, rhs, AssignmentFailed(ass), c)((tRhs, c1) =>
              Q(σ \+ (v, tRhs), c1))
        }

      case ass @ ast.FieldAssign(fa @ ast.FieldAccess(eRcvr, field), rhs) =>
        val pve = AssignmentFailed(ass)
        eval(σ, eRcvr, pve, c)((tRcvr, c1) =>
          decider.assert(σ, tRcvr !== Null()){
            case true =>
              eval(σ, rhs, pve, c1)((tRhs, c2) => {
                val id = FieldChunkIdentifier(tRcvr, field.name)
                decider.withChunk[DirectChunk](σ, σ.h, id, Some(FullPerm()), fa, pve, c2)((fc, c3) =>
                  Q(σ \- fc \+ DirectFieldChunk(tRcvr, field.name, tRhs, fc.perm), c3))})
            case false =>
              Failure[ST, H, S](pve dueTo ReceiverNull(fa))})

      case ast.NewStmt(v, fields) =>
        val t = fresh(v)
        assume(t !== Null())
        val newh = H(fields.map(f => DirectFieldChunk(t, f.name, fresh(f.name, toSort(f.typ)), FullPerm())))
        val σ1 = σ \+ (v, t) \+ newh
        val refs = state.utils.getDirectlyReachableReferencesState[ST, H, S](σ1) - t
        assume(And(refs map (_ !== t)))
        Q(σ1, c)

      case ast.Fresh(vars) =>
        val (arps, arpConstraints) =
          vars.map(v => (v, decider.freshARP()))
              .map{case (variable, (value, constrain)) => ((variable, value), constrain)}
              .unzip
        val γ1 = Γ(σ.γ.values ++ arps)
          /* It is crucial that the (var -> term) mappings in arps override
           * already existing bindings for the same vars when they are added
           * (via ++).
           */
        assume(toSet(arpConstraints))
        Q(σ \ γ1, c)

      case inhale @ ast.Inhale(a) => a match {
        case _: ast.FalseLit =>
          /* We're done */
          Success()
        case _ =>
          produce(σ, fresh, FullPerm(), a, InhaleFailed(inhale), c)((σ1, c1) =>
            Q(σ1, c1))
      }

      case exhale @ ast.Exhale(a) =>
        val pve = ExhaleFailed(exhale)
        consume(σ, FullPerm(), a, pve, c)((σ1, _, _, c1) =>
          Q(σ1, c1))

      case assert @ ast.Assert(a) =>
        val pve = AssertFailed(assert)

        a match {
          /* "assert true" triggers a heap compression. */
          case _: ast.TrueLit =>
            heapCompressor.compress(σ, σ.h, c)
            Q(σ, c)

          /* "assert false" triggers a smoke check. If successful, we backtrack. */
          case _: ast.FalseLit =>
<<<<<<< HEAD
            decider.tryOrFail[(S, C)](σ, c)((σ1, QS, QF) => {
              if (decider.checkSmoke())
                QS(σ1, c)
              else
                QF(Failure[ST, H, S](pve dueTo AssertionFalse(a)))
            })(_ => Success())
=======
            decider.tryOrFail[S](σ, c)((σ1, c1, QS, QF) => {
              if (decider.checkSmoke())
                  QS(σ1, c1)
              else
                  QF(Failure[ST, H, S](pve dueTo AssertionFalse(a)))
              })((_, _) => Success())
>>>>>>> df09ac73

          case _ =>
            if (config.disableSubsumption()) {
              val r =
                consume(σ, FullPerm(), a, pve, c)((σ1, _, _, c1) =>
                  Success())
              r && Q(σ, c)
            } else
              consume(σ, FullPerm(), a, pve, c)((σ1, _, _, c1) =>
                Q(σ, c1))
        }

      case call @ ast.MethodCall(methodName, eArgs, lhs) =>
        val meth = c.program.findMethod(methodName)
        val pve = PreconditionInCallFalse(call)
          /* TODO: Used to be MethodCallFailed. Is also passed on to producing the postcondition, during which
           *       it is passed on to calls to eval, but it could also be thrown by produce itself (probably
           *       only while checking well-formedness).
           */

        evals(σ, eArgs, pve, c)((tArgs, c1) => {
          val insγ = Γ(meth.formalArgs.map(_.localVar).zip(tArgs))
          val pre = utils.ast.BigAnd(meth.pres)
          consume(σ \ insγ, FullPerm(), pre, pve, c1)((σ1, _, _, c3) => {
            val outs = meth.formalReturns.map(_.localVar)
            val outsγ = Γ(outs.map(v => (v, fresh(v))).toMap)
            val σ2 = σ1 \+ outsγ \ (g = σ.h)
            val post = utils.ast.BigAnd(meth.posts)
            produce(σ2, fresh, FullPerm(), post, pve, c3)((σ3, c4) => {
              val lhsγ = Γ(lhs.zip(outs)
                              .map(p => (p._1, σ3.γ(p._2))).toMap)
              Q(σ3 \ (g = σ.g, γ = σ.γ + lhsγ), c4)})})})

      case fold @ ast.Fold(ast.PredicateAccessPredicate(ast.PredicateAccess(eArgs, predicateName), ePerm)) =>
        val predicate = c.program.findPredicate(predicateName)
        val pve = FoldFailed(fold)
        evals(σ, eArgs, pve, c)((tArgs, c1) =>
            eval(σ, ePerm, pve, c1)((tPerm, c2) =>
              decider.assert(σ, IsNonNegative(tPerm)){
                case true =>
                  predicateSupporter.fold(σ, predicate, tArgs, tPerm, pve, c2)(Q)
                case false =>
                  Failure[ST, H, S](pve dueTo NegativePermission(ePerm))}))

      case unfold @ ast.Unfold(ast.PredicateAccessPredicate(pa @ ast.PredicateAccess(eArgs, predicateName), ePerm)) =>
        val predicate = c.program.findPredicate(predicateName)
        val pve = UnfoldFailed(unfold)
        evals(σ, eArgs, pve, c)((tArgs, c1) =>
            eval(σ, ePerm, pve, c1)((tPerm, c2) =>
              decider.assert(σ, IsNonNegative(tPerm)){
                case true =>
                  predicateSupporter.unfold(σ, predicate, tArgs, tPerm, pve, c2, pa)(Q)
                case false =>
                  Failure[ST, H, S](pve dueTo NegativePermission(ePerm))}))

      case pckg @ ast.Package(wand) =>
        val pve = PackageFailed(pckg)
        val c0 = c.copy(reserveHeaps = H() :: σ.h :: Nil,
                        recordEffects = true,
                        producedChunks = Nil,
                        consumedChunks = Nil :: Nil :: Nil,
                        letBoundVars = Nil)
        magicWandSupporter.packageWand(σ, wand, pve, c0)((chWand, c1) => {
          assert(c1.reserveHeaps.length == 3, s"Expected exactly 3 reserve heaps in the context, but found ${c1.reserveHeaps.length}")
          val h1 = c1.reserveHeaps(2)
          val c2 = c1.copy(exhaleExt = false,
                           reserveHeaps = Nil,
                           lhsHeap = None,
                           recordEffects = false,
                           producedChunks = Nil,
                           consumedChunks = Stack(),
                           letBoundVars = Nil)
          Q(σ \ (h1 + chWand), c2)})

      case apply @ ast.Apply(e) =>
        /* TODO: Try to unify this code with that from DefaultConsumer/applying */

        val pve = ApplyFailed(apply)

        def QL(σ1: S, γ: ST, wand: ast.MagicWand, c1: C) = {
          /* The given heap is not σ.h, but rather the consumed portion only. However,
           * using σ.h should not be a problem as long as the heap that is used as
           * the given-heap while checking self-framingness of the wand is the heap
           * described by the left-hand side.
           */
          consume(σ1 \ γ, FullPerm(), wand.left, pve, c1)((σ2, _, _, c2) => {
            val c2a = c2.copy(lhsHeap = Some(σ1.h))
            produce(σ2, fresh, FullPerm(), wand.right, pve, c2a)((σ3, c3) => {
              val c4 = c3.copy(lhsHeap = None)
              heapCompressor.compress(σ3, σ3.h, c4)
              Q(σ3 \ σ1.γ, c4)})})}

        e match {
          case wand: ast.MagicWand =>
            consume(σ, FullPerm(), wand, pve, c)((σ1, _, chs, c1) => {
              QL(σ1, σ1.γ, wand, c1)})

          case v: ast.AbstractLocalVar =>
            val chWand = σ.γ(v).asInstanceOf[MagicWandChunkTerm].chunk
            decider.getChunk[MagicWandChunk](σ, σ.h, chWand.id, c) match {
              case Some(ch) =>
                QL(σ \- ch, Γ(chWand.bindings), chWand.ghostFreeWand, c)
              case None =>
                Failure[ST, H, S](pve dueTo NamedMagicWandChunkNotFound(v))}

          case _ => sys.error(s"Expected a magic wand, but found node $e")}


      /* These cases should not occur when working with the CFG-representation of the program. */
      case   _: silver.ast.Goto
           | _: silver.ast.If
           | _: silver.ast.Label
           | _: silver.ast.Seqn
           | _: silver.ast.Constraining
           | _: silver.ast.While => sys.error(s"Unexpected statement (${stmt.getClass.getName}): $stmt")
    }

    executed
  }
}<|MERGE_RESOLUTION|>--- conflicted
+++ resolved
@@ -121,13 +121,9 @@
         /* Havoc local variables that are assigned to in the loop body but
          * that have been declared outside of it, i.e. before the loop.
          */
-<<<<<<< HEAD
-        val wvs = lb.writtenVars filterNot (_.typ == ast.Wand)
+        val wvs = (lb.locals.map(_.localVar) ++ lb.writtenVars).distinct.filterNot(_.typ == ast.Wand)
           /* TODO: BUG: Variables declared by LetWand show up in this list, but shouldn't! */
 
-=======
-        val wvs = (lb.locals.map(_.localVar) ++ lb.writtenVars).distinct
->>>>>>> df09ac73
         val γBody = Γ(wvs.foldLeft(σ.γ.values)((map, v) => map.updated(v, fresh(v))))
         val σBody = Σ(γBody, Ø, σ.g) /* Use the old-state of the surrounding block as the old-state of the loop. */
 
@@ -270,21 +266,12 @@
 
           /* "assert false" triggers a smoke check. If successful, we backtrack. */
           case _: ast.FalseLit =>
-<<<<<<< HEAD
-            decider.tryOrFail[(S, C)](σ, c)((σ1, QS, QF) => {
-              if (decider.checkSmoke())
-                QS(σ1, c)
-              else
-                QF(Failure[ST, H, S](pve dueTo AssertionFalse(a)))
-            })(_ => Success())
-=======
             decider.tryOrFail[S](σ, c)((σ1, c1, QS, QF) => {
               if (decider.checkSmoke())
                   QS(σ1, c1)
               else
                   QF(Failure[ST, H, S](pve dueTo AssertionFalse(a)))
               })((_, _) => Success())
->>>>>>> df09ac73
 
           case _ =>
             if (config.disableSubsumption()) {
