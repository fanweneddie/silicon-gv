--- conflicted
+++ resolved
@@ -414,13 +414,8 @@
 
     new DefaultVerifier[ST, H, PC, S, TV](
                         config, decider, stateFactory, symbolConverter, preambleEmitter, sequencesEmitter, setsEmitter,
-<<<<<<< HEAD
-                        multisetsEmitter, domainsEmitter, chunkFinder, stateFormatter, heapMerger, stateUtils,
+                        multisetsEmitter, domainsEmitter, chunkFinder, stateFormatter, heapMerger, quantifiedChunkHelper, stateUtils,
                         magicWandSupporter, bookkeeper, traceviewFactory)
-=======
-                        multisetsEmitter, domainsEmitter, chunkFinder, stateFormatter, heapMerger, quantifiedChunkHelper, stateUtils,
-                        bookkeeper, traceviewFactory)
->>>>>>> 0fcdceff
 
 }
 
@@ -450,11 +445,7 @@
   val contextFactory = new DefaultContextFactory[ST, H, S]
 
 	val ev = new DefaultElementVerifier(config, decider, stateFactory, symbolConverter, chunkFinder, stateFormatter,
-<<<<<<< HEAD
-                                      heapMerger, stateUtils, magicWandSupporter, bookkeeper, contextFactory,
-                                      traceviewFactory)
+                                      heapMerger, quantifiedChunkHelper, stateUtils, magicWandSupporter, bookkeeper,
+                                      contextFactory, traceviewFactory)
                                      (manifest[H])
-=======
-                                      heapMerger, quantifiedChunkHelper, stateUtils, bookkeeper, contextFactory, traceviewFactory)
->>>>>>> 0fcdceff
 }